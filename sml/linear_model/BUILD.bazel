# Copyright 2023 Ant Group Co., Ltd.
#
# Licensed under the Apache License, Version 2.0 (the "License");
# you may not use this file except in compliance with the License.
# You may obtain a copy of the License at
#
#   http://www.apache.org/licenses/LICENSE-2.0
#
# Unless required by applicable law or agreed to in writing, software
# distributed under the License is distributed on an "AS IS" BASIS,
# WITHOUT WARRANTIES OR CONDITIONS OF ANY KIND, either express or implied.
# See the License for the specific language governing permissions and
# limitations under the License.

load("@rules_python//python:defs.bzl", "py_library")

package(default_visibility = ["//visibility:public"])

py_library(
    name = "sgd_classifier",
    srcs = ["sgd_classifier.py"],
    deps = [
        "//sml/utils:fxp_approx",
    ],
)

py_library(
    name = "logistic",
    srcs = ["logistic.py"],
    deps = [
        "//sml/utils:fxp_approx",
    ],
)

py_library(
    name = "ridge",
    srcs = ["ridge.py"],
<<<<<<< HEAD
    deps = [
        "//sml/utils:extmath",
    ],
=======
)

py_library(
    name = "pla",
    srcs = ["pla.py"],
>>>>>>> e2e025b7
)<|MERGE_RESOLUTION|>--- conflicted
+++ resolved
@@ -35,15 +35,12 @@
 py_library(
     name = "ridge",
     srcs = ["ridge.py"],
-<<<<<<< HEAD
     deps = [
         "//sml/utils:extmath",
     ],
-=======
 )
 
 py_library(
     name = "pla",
     srcs = ["pla.py"],
->>>>>>> e2e025b7
 )
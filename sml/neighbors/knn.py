--- conflicted
+++ resolved
@@ -15,11 +15,7 @@
 import jax.numpy as jnp
 from jax import lax, vmap
 
-<<<<<<< HEAD
-=======
 
-
->>>>>>> 1af8cac9
 class KNNClassifer:
     def __init__(
         self,

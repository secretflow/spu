--- conflicted
+++ resolved
@@ -17,17 +17,17 @@
 package(default_visibility = ["//visibility:public"])
 
 py_test(
-<<<<<<< HEAD
     name = "adaboost_test",
     srcs = ["adaboost_test.py"],
     deps = [
         "//sml/ensemble:adaboost",
-=======
+        "//spu:init",
+        "//spu/utils:simulation",
+    ],
     name = "forest_test",
     srcs = ["forest_test.py"],
     deps = [
         "//sml/ensemble:forest",
->>>>>>> 854f3ef0
         "//spu:init",
         "//spu/utils:simulation",
     ],

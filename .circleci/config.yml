--- conflicted
+++ resolved
@@ -51,12 +51,6 @@
       - run:
           name: Checkout devtools
           command: git clone https://github.com/secretflow/devtools.git ../devtools
-<<<<<<< HEAD
-      - run:
-          name: C/C++ format check
-          command: bash ../devtools/lint-clang-format.sh
-=======
->>>>>>> 135414a4
       - run:
           name: Whitespace check
           command: bash ../devtools/lint-whitespace.sh

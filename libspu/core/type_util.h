// Copyright 2021 Ant Group Co., Ltd.
//
// Licensed under the Apache License, Version 2.0 (the "License");
// you may not use this file except in compliance with the License.
// You may obtain a copy of the License at
//
//   http://www.apache.org/licenses/LICENSE-2.0
//
// Unless required by applicable law or agreed to in writing, software
// distributed under the License is distributed on an "AS IS" BASIS,
// WITHOUT WARRANTIES OR CONDITIONS OF ANY KIND, either express or implied.
// See the License for the specific language governing permissions and
// limitations under the License.

// this file defines the basic types use in spu vm.

#pragma once

#include <complex>
#include <numeric>

#include "yacl/base/int128.h"

#include "libspu/core/half.h"
#include "libspu/core/prelude.h"

#include "libspu/spu.pb.h"

namespace spu {

// the rank definition, use for represent a unique party id.
using Rank = size_t;
constexpr Rank kInvalidRank = std::numeric_limits<Rank>::max();

//////////////////////////////////////////////////////////////
// Visibility related.
//////////////////////////////////////////////////////////////
std::ostream& operator<<(std::ostream& os, const Visibility& vtype);

//////////////////////////////////////////////////////////////
// DataType related.
//////////////////////////////////////////////////////////////
// eq: hint: 数据类型绑定到SPU内建类型上。
/**
 * eq: 用于isInteger和getWidth。
 * FN是一个宏。SPU会在定义FN的宏内完成函数实现，然后解除对FN的宏定义。
*/
#define FOREACH_INT_DTYPES(FN) \
  FN(DT_I1, I1, 1)             \
  FN(DT_I8, I8, 8)             \
  FN(DT_U8, U8, 8)             \
  FN(DT_I16, I16, 16)          \
  FN(DT_U16, U16, 16)          \
  FN(DT_I32, I32, 32)          \
  FN(DT_U32, U32, 32)          \
  FN(DT_I64, I64, 64)          \
  FN(DT_U64, U64, 64)

/**
 * eq: 用于isFixedPoint和getWidth。
 * FN是一个宏。SPU会在定义FN的宏内完成函数实现，然后解除对FN的宏定义。
*/
#define FOREACH_FXP_DTYPES(FN) \
  FN(DT_F16, F16, 16)          \
  FN(DT_F32, F32, 32)          \
  FN(DT_F64, F64, 64)

#define FOREACH_DTYPES(FN) \
  FOREACH_INT_DTYPES(FN)   \
  FOREACH_FXP_DTYPES(FN)

bool isInteger(DataType dtype);
bool isFixedPoint(DataType dtype);
size_t getWidth(DataType dtype);

std::ostream& operator<<(std::ostream& os, const DataType& dtype);

//////////////////////////////////////////////////////////////
// Plaintext c++ utilities
//////////////////////////////////////////////////////////////
// eq: hint: c++内建类型绑定到SPU内建类型上。
#define FOREACH_FLOAT_PT_TYPES(FN)  \
  FN(PT_F16, half_float::half, F16) \
  FN(PT_F32, float, F32)            \
  FN(PT_F64, double, F64)

#define FOREACH_INT_PT_TYPES(FN) \
  FN(PT_I8, int8_t, I8)          \
  FN(PT_U8, uint8_t, U8)         \
  FN(PT_I16, int16_t, I16)       \
  FN(PT_U16, uint16_t, U16)      \
  FN(PT_I32, int32_t, I32)       \
  FN(PT_U32, uint32_t, U32)      \
  FN(PT_I64, int64_t, I64)       \
  FN(PT_U64, uint64_t, U64)      \
  FN(PT_I128, int128_t, I128)    \
  FN(PT_U128, uint128_t, U128)   \
  FN(PT_I1, bool, I1)

#define FOREACH_COMPLEX_PT_TYPES(FN)     \
  FN(PT_CF32, std::complex<float>, CF32) \
  FN(PT_CF64, std::complex<double>, CF64)

#define FOREACH_PT_TYPES(FN) \
  FOREACH_INT_PT_TYPES(FN)   \
  FOREACH_FLOAT_PT_TYPES(FN)

// Helper macros to enumerate all py types.
// NOLINTNEXTLINE: Global internal used macro.
<<<<<<< HEAD
#define __CASE_PT_TYPE(PT_TYPE, ...)             \
  case (PT_TYPE): {                              \
    using ScalarT = EnumToPtType<PT_TYPE>::type; \
    return __VA_ARGS__();                        \
  }

#define DISPATCH_FLOAT_PT_TYPES(PT_TYPE, ...)               \
  [&] {                                                     \
    switch (PT_TYPE) {                                      \
      __CASE_PT_TYPE(spu::PT_F16, __VA_ARGS__)              \
      __CASE_PT_TYPE(spu::PT_F32, __VA_ARGS__)              \
      __CASE_PT_TYPE(spu::PT_F64, __VA_ARGS__)              \
      default:                                              \
        SPU_THROW("unimplemented for pt_type={}", PT_TYPE); \
    }                                                       \
  }()

#define DISPATCH_UINT_PT_TYPES(PT_TYPE, ...)                \
  [&] {                                                     \
    switch (PT_TYPE) {                                      \
      __CASE_PT_TYPE(spu::PT_U8, __VA_ARGS__)               \
      __CASE_PT_TYPE(spu::PT_U16, __VA_ARGS__)              \
      __CASE_PT_TYPE(spu::PT_U32, __VA_ARGS__)              \
      __CASE_PT_TYPE(spu::PT_U64, __VA_ARGS__)              \
      __CASE_PT_TYPE(spu::PT_U128, __VA_ARGS__)             \
      default:                                              \
        SPU_THROW("unimplemented for pt_type={}", PT_TYPE); \
    }                                                       \
  }()

#define DISPATCH_INT_PT_TYPES(PT_TYPE, ...)                 \
  [&] {                                                     \
    switch (PT_TYPE) {                                      \
      __CASE_PT_TYPE(spu::PT_I1, __VA_ARGS__)               \
      __CASE_PT_TYPE(spu::PT_I8, __VA_ARGS__)               \
      __CASE_PT_TYPE(spu::PT_U8, __VA_ARGS__)               \
      __CASE_PT_TYPE(spu::PT_I16, __VA_ARGS__)              \
      __CASE_PT_TYPE(spu::PT_U16, __VA_ARGS__)              \
      __CASE_PT_TYPE(spu::PT_I32, __VA_ARGS__)              \
      __CASE_PT_TYPE(spu::PT_U32, __VA_ARGS__)              \
      __CASE_PT_TYPE(spu::PT_I64, __VA_ARGS__)              \
      __CASE_PT_TYPE(spu::PT_U64, __VA_ARGS__)              \
      default:                                              \
        SPU_THROW("unimplemented for pt_type={}", PT_TYPE); \
    }                                                       \
=======
/**
 * eq: 分支语句，通过宏实现类型的编译期绑定。
 * 定义_kName，定义类型ScalarT，执行函数。
*/
#define __CASE_PT_TYPE(PT_TYPE, NAME, ...)                     \
  case (PT_TYPE): {                                            \
    [[maybe_unused]] constexpr std::string_view _kName = NAME; \
    using ScalarT = EnumToPtType<PT_TYPE>::type;               \
    return __VA_ARGS__();                                      \
  }

/**
 * eq: 针对浮点数明文类型的分发函数，根据pt_type类型调用不同的case分支。
 * 完成__CASE_PT_TYPE宏中的两种变量定义，最后执行函数。
 * 安全协议需要为DISPATCH_FLOAT_PT_TYPES提供lambda函数实现，以获得明文类型ScalarT支持。
*/
#define DISPATCH_FLOAT_PT_TYPES(PT_TYPE, NAME, ...)                     \
  [&] {                                                                 \
    switch (PT_TYPE) {                                                  \
      __CASE_PT_TYPE(spu::PT_F16, NAME, __VA_ARGS__)                    \
      __CASE_PT_TYPE(spu::PT_F32, NAME, __VA_ARGS__)                    \
      __CASE_PT_TYPE(spu::PT_F64, NAME, __VA_ARGS__)                    \
      default:                                                          \
        SPU_THROW("{} not implemented for pt_type={}", #NAME, PT_TYPE); \
    }                                                                   \
  }()

/**
 * eq: 针对整数明文类型的分发函数，根据pt_type类型调用不同的case分支。
 * 完成__CASE_PT_TYPE宏中的两种变量定义，最后执行函数。
 * 安全协议需要为DISPATCH_UINT_PT_TYPES提供lambda函数实现，以获得明文类型ScalarT支持。
*/
#define DISPATCH_UINT_PT_TYPES(PT_TYPE, NAME, ...)                      \
  [&] {                                                                 \
    switch (PT_TYPE) {                                                  \
      __CASE_PT_TYPE(spu::PT_U8, NAME, __VA_ARGS__)                     \
      __CASE_PT_TYPE(spu::PT_U16, NAME, __VA_ARGS__)                    \
      __CASE_PT_TYPE(spu::PT_U32, NAME, __VA_ARGS__)                    \
      __CASE_PT_TYPE(spu::PT_U64, NAME, __VA_ARGS__)                    \
      __CASE_PT_TYPE(spu::PT_U128, NAME, __VA_ARGS__)                   \
      default:                                                          \
        SPU_THROW("{} not implemented for pt_type={}", #NAME, PT_TYPE); \
    }                                                                   \
  }()

/**
 * eq: 针对整数明文类型的分发函数，根据pt_type类型调用不同的case分支。
 * 完成__CASE_PT_TYPE宏中的两种变量定义，最后执行函数。
 * 安全协议需要为DISPATCH_INT_PT_TYPES提供lambda函数实现，以获得明文类型ScalarT支持。
 * 与DISPATCH_UINT_PT_TYPES的区别在于，多了PT_I1、PT_I8。
*/
#define DISPATCH_INT_PT_TYPES(PT_TYPE, NAME, ...)                       \
  [&] {                                                                 \
    switch (PT_TYPE) {                                                  \
      __CASE_PT_TYPE(spu::PT_I1, NAME, __VA_ARGS__)                     \
      __CASE_PT_TYPE(spu::PT_I8, NAME, __VA_ARGS__)                     \
      __CASE_PT_TYPE(spu::PT_U8, NAME, __VA_ARGS__)                     \
      __CASE_PT_TYPE(spu::PT_I16, NAME, __VA_ARGS__)                    \
      __CASE_PT_TYPE(spu::PT_U16, NAME, __VA_ARGS__)                    \
      __CASE_PT_TYPE(spu::PT_I32, NAME, __VA_ARGS__)                    \
      __CASE_PT_TYPE(spu::PT_U32, NAME, __VA_ARGS__)                    \
      __CASE_PT_TYPE(spu::PT_I64, NAME, __VA_ARGS__)                    \
      __CASE_PT_TYPE(spu::PT_U64, NAME, __VA_ARGS__)                    \
      default:                                                          \
        SPU_THROW("{} not implemented for pt_type={}", #NAME, PT_TYPE); \
    }                                                                   \
>>>>>>> 6bc54d3d
  }()

#define DISPATCH_ALL_PT_TYPES(PT_TYPE, ...)                 \
  [&] {                                                     \
    switch (PT_TYPE) {                                      \
      __CASE_PT_TYPE(spu::PT_I1, __VA_ARGS__)               \
      __CASE_PT_TYPE(spu::PT_I8, __VA_ARGS__)               \
      __CASE_PT_TYPE(spu::PT_U8, __VA_ARGS__)               \
      __CASE_PT_TYPE(spu::PT_I16, __VA_ARGS__)              \
      __CASE_PT_TYPE(spu::PT_U16, __VA_ARGS__)              \
      __CASE_PT_TYPE(spu::PT_I32, __VA_ARGS__)              \
      __CASE_PT_TYPE(spu::PT_U32, __VA_ARGS__)              \
      __CASE_PT_TYPE(spu::PT_I64, __VA_ARGS__)              \
      __CASE_PT_TYPE(spu::PT_U64, __VA_ARGS__)              \
      __CASE_PT_TYPE(spu::PT_F16, __VA_ARGS__)              \
      __CASE_PT_TYPE(spu::PT_F32, __VA_ARGS__)              \
      __CASE_PT_TYPE(spu::PT_F64, __VA_ARGS__)              \
      default:                                              \
        SPU_THROW("unimplemented for pt_type={}", PT_TYPE); \
    }                                                       \
  }()

#define DISPATCH_ALL_NONE_BOOL_PT_TYPES(PT_TYPE, ...)       \
  [&] {                                                     \
    switch (PT_TYPE) {                                      \
      __CASE_PT_TYPE(spu::PT_I8, __VA_ARGS__)               \
      __CASE_PT_TYPE(spu::PT_U8, __VA_ARGS__)               \
      __CASE_PT_TYPE(spu::PT_I16, __VA_ARGS__)              \
      __CASE_PT_TYPE(spu::PT_U16, __VA_ARGS__)              \
      __CASE_PT_TYPE(spu::PT_I32, __VA_ARGS__)              \
      __CASE_PT_TYPE(spu::PT_U32, __VA_ARGS__)              \
      __CASE_PT_TYPE(spu::PT_I64, __VA_ARGS__)              \
      __CASE_PT_TYPE(spu::PT_U64, __VA_ARGS__)              \
      __CASE_PT_TYPE(spu::PT_F16, __VA_ARGS__)              \
      __CASE_PT_TYPE(spu::PT_F32, __VA_ARGS__)              \
      __CASE_PT_TYPE(spu::PT_F64, __VA_ARGS__)              \
      default:                                              \
        SPU_THROW("unimplemented for pt_type={}", PT_TYPE); \
    }                                                       \
  }()

std::ostream& operator<<(std::ostream& os, const PtType& pt_type);

size_t SizeOf(PtType ptt);

/**
 * eq: 结构体，用于实现物理类型（eg. uint64_t）到枚举（PtType）的映射。
 * 通过下文定义的宏实现模板特化。
*/
template <typename Type>
struct PtTypeToEnum {};

/**
 * eq: 结构体，用于实现枚举（PtType）到物理类型（eg. uint64_t）的映射。
 * 通过下文定义的宏实现模板特化。
*/
template <PtType Name>
struct EnumToPtType {};

/**
 * eq: 实现Name (Enum, PtType)和Type (real type, eg. uint64_t)的映射。
*/
#define CASE(Name, Type, _)               \
  template <>                             \
  struct PtTypeToEnum<Type> {             \
    static constexpr PtType value = Name; \
  };                                      \
                                          \
  template <>                             \
  struct EnumToPtType<Name> {             \
    typedef Type type;                    \
  };
FOREACH_PT_TYPES(CASE)
#undef CASE

//////////////////////////////////////////////////////////////
// ProtocolKind utils
//////////////////////////////////////////////////////////////
std::ostream& operator<<(std::ostream& os, ProtocolKind protocol);

/**
 * eq: 将FM32/64/128绑定到PT_U32/64/128上。
 * FN指代下文的DEF_TRAITS宏。
*/
//////////////////////////////////////////////////////////////
// Field 2k types, TODO(jint) support Zq
//////////////////////////////////////////////////////////////
#define FIELD_TO_STORAGE_MAP(FN) \
  FN(FM32, PT_U32)               \
  FN(FM64, PT_U64)               \
  FN(FM128, PT_U128)

template <FieldType ft>
struct Ring2kTrait {};

/**
 * eq: 定义结构体实现对Ring2kTrait的模板特化，用于组合。
 * 面向特定的域类型，提供scalar_t、kField、kStorageType三个成员。
 * Name指定域类型（FM32），StorageType指定存储类型（PT_U32）。
*/
#define DEF_TRAITS(Name, StorageType)                          \
  template <>                                                  \
  struct Ring2kTrait<FieldType::Name> {                        \
    using scalar_t = typename EnumToPtType<StorageType>::type; \
    constexpr static FieldType kField = FieldType::Name;       \
    constexpr static PtType kStorageType = StorageType;        \
  };
FIELD_TO_STORAGE_MAP(DEF_TRAITS)
#undef DEF_TRAITS

std::ostream& operator<<(std::ostream& os, FieldType field);

// 根据有限域类型，返回其存储类型的明文类型表示。
PtType GetStorageType(FieldType field);
FieldType PtTypeToField(PtType pt_type);
inline size_t SizeOf(FieldType field) { return SizeOf(GetStorageType(field)); }

// Helper macros to enumerate all fields
// NOLINTNEXTLINE: Global internal used macro.
<<<<<<< HEAD
#define __CASE_FIELD(FIELD, ...)                                      \
=======
/**
 * eq: case分支语句封装。
 * 做三件事：定义_kField（枚举类型）和_kName，
 * 定义ring2k_t类型便于后续调用，最后执行函数。
*/
#define __CASE_FIELD(FIELD, NAME, ...)                                \
>>>>>>> 6bc54d3d
  case (FIELD): {                                                     \
    /* inject `_kField` & `_kName` for the continuation call */       \
    [[maybe_unused]] constexpr spu::FieldType _kField = FIELD;        \
    using ring2k_t [[maybe_unused]] = Ring2kTrait<_kField>::scalar_t; \
    return __VA_ARGS__();                                             \
  }

<<<<<<< HEAD
#define DISPATCH_ALL_FIELDS(FIELD, ...)                 \
  [&] {                                                 \
    switch (FIELD) {                                    \
      __CASE_FIELD(spu::FieldType::FM32, __VA_ARGS__)   \
      __CASE_FIELD(spu::FieldType::FM64, __VA_ARGS__)   \
      __CASE_FIELD(spu::FieldType::FM128, __VA_ARGS__)  \
      default:                                          \
        SPU_THROW("unimplemented for field={}", FIELD); \
    }                                                   \
=======
/**
 * eq: 分发函数，根据field类型调用不同的case分支。主要用于算术分享计算。
 * 完成__CASE_FIELD宏中的两种变量定义、一种类型定义（ring2k_t，绑定到物理类型），并执行函数。
 * 安全协议需要为DISPATCH_ALL_FIELDS提供lambda函数实现，以获得ring2k_t。
*/
#define DISPATCH_ALL_FIELDS(FIELD, NAME, ...)                       \
  [&] {                                                             \
    switch (FIELD) {                                                \
      __CASE_FIELD(spu::FieldType::FM32, NAME, __VA_ARGS__)         \
      __CASE_FIELD(spu::FieldType::FM64, NAME, __VA_ARGS__)         \
      __CASE_FIELD(spu::FieldType::FM128, NAME, __VA_ARGS__)        \
      default:                                                      \
        SPU_THROW("{} not implemented for field={}", #NAME, FIELD); \
    }                                                               \
>>>>>>> 6bc54d3d
  }()

//////////////////////////////////////////////////////////////
// Value range information, should it be here, at top level(jint)?
//////////////////////////////////////////////////////////////
enum class SignType {
  Unknown,
  Positive,
  Negative,
};
std::ostream& operator<<(std::ostream& os, const SignType& sign);

}  // namespace spu<|MERGE_RESOLUTION|>--- conflicted
+++ resolved
@@ -107,13 +107,22 @@
 
 // Helper macros to enumerate all py types.
 // NOLINTNEXTLINE: Global internal used macro.
-<<<<<<< HEAD
+
+/**
+ * eq: 分支语句，通过宏实现类型的编译期绑定。
+ * 定义_kName，定义类型ScalarT，执行函数。
+*/
 #define __CASE_PT_TYPE(PT_TYPE, ...)             \
   case (PT_TYPE): {                              \
     using ScalarT = EnumToPtType<PT_TYPE>::type; \
     return __VA_ARGS__();                        \
   }
 
+/**
+ * eq: 针对浮点数明文类型的分发函数，根据pt_type类型调用不同的case分支。
+ * 完成__CASE_PT_TYPE宏中的两种变量定义，最后执行函数。
+ * 安全协议需要为DISPATCH_FLOAT_PT_TYPES提供lambda函数实现，以获得明文类型ScalarT支持。
+*/
 #define DISPATCH_FLOAT_PT_TYPES(PT_TYPE, ...)               \
   [&] {                                                     \
     switch (PT_TYPE) {                                      \
@@ -125,6 +134,11 @@
     }                                                       \
   }()
 
+/**
+ * eq: 针对整数明文类型的分发函数，根据pt_type类型调用不同的case分支。
+ * 完成__CASE_PT_TYPE宏中的两种变量定义，最后执行函数。
+ * 安全协议需要为DISPATCH_UINT_PT_TYPES提供lambda函数实现，以获得明文类型ScalarT支持。
+*/
 #define DISPATCH_UINT_PT_TYPES(PT_TYPE, ...)                \
   [&] {                                                     \
     switch (PT_TYPE) {                                      \
@@ -138,6 +152,12 @@
     }                                                       \
   }()
 
+/**
+ * eq: 针对整数明文类型的分发函数，根据pt_type类型调用不同的case分支。
+ * 完成__CASE_PT_TYPE宏中的两种变量定义，最后执行函数。
+ * 安全协议需要为DISPATCH_INT_PT_TYPES提供lambda函数实现，以获得明文类型ScalarT支持。
+ * 与DISPATCH_UINT_PT_TYPES的区别在于，多了PT_I1、PT_I8。
+*/
 #define DISPATCH_INT_PT_TYPES(PT_TYPE, ...)                 \
   [&] {                                                     \
     switch (PT_TYPE) {                                      \
@@ -153,74 +173,6 @@
       default:                                              \
         SPU_THROW("unimplemented for pt_type={}", PT_TYPE); \
     }                                                       \
-=======
-/**
- * eq: 分支语句，通过宏实现类型的编译期绑定。
- * 定义_kName，定义类型ScalarT，执行函数。
-*/
-#define __CASE_PT_TYPE(PT_TYPE, NAME, ...)                     \
-  case (PT_TYPE): {                                            \
-    [[maybe_unused]] constexpr std::string_view _kName = NAME; \
-    using ScalarT = EnumToPtType<PT_TYPE>::type;               \
-    return __VA_ARGS__();                                      \
-  }
-
-/**
- * eq: 针对浮点数明文类型的分发函数，根据pt_type类型调用不同的case分支。
- * 完成__CASE_PT_TYPE宏中的两种变量定义，最后执行函数。
- * 安全协议需要为DISPATCH_FLOAT_PT_TYPES提供lambda函数实现，以获得明文类型ScalarT支持。
-*/
-#define DISPATCH_FLOAT_PT_TYPES(PT_TYPE, NAME, ...)                     \
-  [&] {                                                                 \
-    switch (PT_TYPE) {                                                  \
-      __CASE_PT_TYPE(spu::PT_F16, NAME, __VA_ARGS__)                    \
-      __CASE_PT_TYPE(spu::PT_F32, NAME, __VA_ARGS__)                    \
-      __CASE_PT_TYPE(spu::PT_F64, NAME, __VA_ARGS__)                    \
-      default:                                                          \
-        SPU_THROW("{} not implemented for pt_type={}", #NAME, PT_TYPE); \
-    }                                                                   \
-  }()
-
-/**
- * eq: 针对整数明文类型的分发函数，根据pt_type类型调用不同的case分支。
- * 完成__CASE_PT_TYPE宏中的两种变量定义，最后执行函数。
- * 安全协议需要为DISPATCH_UINT_PT_TYPES提供lambda函数实现，以获得明文类型ScalarT支持。
-*/
-#define DISPATCH_UINT_PT_TYPES(PT_TYPE, NAME, ...)                      \
-  [&] {                                                                 \
-    switch (PT_TYPE) {                                                  \
-      __CASE_PT_TYPE(spu::PT_U8, NAME, __VA_ARGS__)                     \
-      __CASE_PT_TYPE(spu::PT_U16, NAME, __VA_ARGS__)                    \
-      __CASE_PT_TYPE(spu::PT_U32, NAME, __VA_ARGS__)                    \
-      __CASE_PT_TYPE(spu::PT_U64, NAME, __VA_ARGS__)                    \
-      __CASE_PT_TYPE(spu::PT_U128, NAME, __VA_ARGS__)                   \
-      default:                                                          \
-        SPU_THROW("{} not implemented for pt_type={}", #NAME, PT_TYPE); \
-    }                                                                   \
-  }()
-
-/**
- * eq: 针对整数明文类型的分发函数，根据pt_type类型调用不同的case分支。
- * 完成__CASE_PT_TYPE宏中的两种变量定义，最后执行函数。
- * 安全协议需要为DISPATCH_INT_PT_TYPES提供lambda函数实现，以获得明文类型ScalarT支持。
- * 与DISPATCH_UINT_PT_TYPES的区别在于，多了PT_I1、PT_I8。
-*/
-#define DISPATCH_INT_PT_TYPES(PT_TYPE, NAME, ...)                       \
-  [&] {                                                                 \
-    switch (PT_TYPE) {                                                  \
-      __CASE_PT_TYPE(spu::PT_I1, NAME, __VA_ARGS__)                     \
-      __CASE_PT_TYPE(spu::PT_I8, NAME, __VA_ARGS__)                     \
-      __CASE_PT_TYPE(spu::PT_U8, NAME, __VA_ARGS__)                     \
-      __CASE_PT_TYPE(spu::PT_I16, NAME, __VA_ARGS__)                    \
-      __CASE_PT_TYPE(spu::PT_U16, NAME, __VA_ARGS__)                    \
-      __CASE_PT_TYPE(spu::PT_I32, NAME, __VA_ARGS__)                    \
-      __CASE_PT_TYPE(spu::PT_U32, NAME, __VA_ARGS__)                    \
-      __CASE_PT_TYPE(spu::PT_I64, NAME, __VA_ARGS__)                    \
-      __CASE_PT_TYPE(spu::PT_U64, NAME, __VA_ARGS__)                    \
-      default:                                                          \
-        SPU_THROW("{} not implemented for pt_type={}", #NAME, PT_TYPE); \
-    }                                                                   \
->>>>>>> 6bc54d3d
   }()
 
 #define DISPATCH_ALL_PT_TYPES(PT_TYPE, ...)                 \
@@ -340,16 +292,13 @@
 
 // Helper macros to enumerate all fields
 // NOLINTNEXTLINE: Global internal used macro.
-<<<<<<< HEAD
-#define __CASE_FIELD(FIELD, ...)                                      \
-=======
+
 /**
  * eq: case分支语句封装。
  * 做三件事：定义_kField（枚举类型）和_kName，
  * 定义ring2k_t类型便于后续调用，最后执行函数。
 */
-#define __CASE_FIELD(FIELD, NAME, ...)                                \
->>>>>>> 6bc54d3d
+#define __CASE_FIELD(FIELD, ...)                                      \
   case (FIELD): {                                                     \
     /* inject `_kField` & `_kName` for the continuation call */       \
     [[maybe_unused]] constexpr spu::FieldType _kField = FIELD;        \
@@ -357,7 +306,11 @@
     return __VA_ARGS__();                                             \
   }
 
-<<<<<<< HEAD
+/**
+ * eq: 分发函数，根据field类型调用不同的case分支。主要用于算术分享计算。
+ * 完成__CASE_FIELD宏中的两种变量定义、一种类型定义（ring2k_t，绑定到物理类型），并执行函数。
+ * 安全协议需要为DISPATCH_ALL_FIELDS提供lambda函数实现，以获得ring2k_t。
+*/
 #define DISPATCH_ALL_FIELDS(FIELD, ...)                 \
   [&] {                                                 \
     switch (FIELD) {                                    \
@@ -367,22 +320,6 @@
       default:                                          \
         SPU_THROW("unimplemented for field={}", FIELD); \
     }                                                   \
-=======
-/**
- * eq: 分发函数，根据field类型调用不同的case分支。主要用于算术分享计算。
- * 完成__CASE_FIELD宏中的两种变量定义、一种类型定义（ring2k_t，绑定到物理类型），并执行函数。
- * 安全协议需要为DISPATCH_ALL_FIELDS提供lambda函数实现，以获得ring2k_t。
-*/
-#define DISPATCH_ALL_FIELDS(FIELD, NAME, ...)                       \
-  [&] {                                                             \
-    switch (FIELD) {                                                \
-      __CASE_FIELD(spu::FieldType::FM32, NAME, __VA_ARGS__)         \
-      __CASE_FIELD(spu::FieldType::FM64, NAME, __VA_ARGS__)         \
-      __CASE_FIELD(spu::FieldType::FM128, NAME, __VA_ARGS__)        \
-      default:                                                      \
-        SPU_THROW("{} not implemented for field={}", #NAME, FIELD); \
-    }                                                               \
->>>>>>> 6bc54d3d
   }()
 
 //////////////////////////////////////////////////////////////

--- conflicted
+++ resolved
@@ -25,13 +25,8 @@
 
   static std::once_flag flag;
   std::call_once(flag, []() {
-<<<<<<< HEAD
     TypeContext::getTypeContext()
-        ->addTypes<AShrTy, BShrTy, OShrTy, OPShrTy, PShrTy>();
-=======
-    TypeContext::getTypeContext()->addTypes<AShrTy, BShrTy, BShrTyMss, PShrTy>();
-    // TypeContext::getTypeContext()->addTypes<AShrTy, BShrTy, PShrTy>();
->>>>>>> 6bc54d3d
+        ->addTypes<AShrTy, BShrTy, BShrTyMss, OShrTy, OPShrTy, PShrTy>();
   });
 }
 

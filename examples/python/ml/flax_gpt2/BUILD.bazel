# Copyright 2023 Ant Group Co., Ltd.
#
# Licensed under the Apache License, Version 2.0 (the "License");
# you may not use this file except in compliance with the License.
# You may obtain a copy of the License at
#
#   http://www.apache.org/licenses/LICENSE-2.0
#
# Unless required by applicable law or agreed to in writing, software
# distributed under the License is distributed on an "AS IS" BASIS,
# WITHOUT WARRANTIES OR CONDITIONS OF ANY KIND, either express or implied.
# See the License for the specific language governing permissions and
# limitations under the License.

load("@rules_python//python:defs.bzl", "py_binary")
load("@spu_pip_dev//:requirements.bzl", "all_requirements")

package(default_visibility = ["//visibility:public"])

py_binary(
    name = "flax_gpt2",
    srcs = ["flax_gpt2.py"],
    data = [
        "//examples/python/ml/flax_gpt2:3pc.json",
    ],
    deps = [
        "//spu/utils:distributed",
<<<<<<< HEAD
    ],
)

py_binary(
    name = "pumabench",
    srcs = ["pumabench.py"],
    data = [
        "//examples/python/ml/flax_gpt2:3pc.json",
    ],
    deps = [
        "//spu/utils:distributed",
    ],
)

py_binary(
    name = "albenchmark",
    srcs = ["albenchmark.py"],
    data = [
        "//examples/python/ml/flax_gpt2:3pc.json",
    ],
    deps = [
        "//spu/utils:distributed",
    ],
=======
    ] + all_requirements,
>>>>>>> 5d97ebe4
)<|MERGE_RESOLUTION|>--- conflicted
+++ resolved
@@ -25,8 +25,7 @@
     ],
     deps = [
         "//spu/utils:distributed",
-<<<<<<< HEAD
-    ],
+    ] + all_requirements,
 )
 
 py_binary(
@@ -49,7 +48,4 @@
     deps = [
         "//spu/utils:distributed",
     ],
-=======
-    ] + all_requirements,
->>>>>>> 5d97ebe4
 )
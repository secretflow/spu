{
    "C_Cpp.intelliSenseEngine": "default",
    "C_Cpp.autocomplete": "disabled",
    "clangd.arguments": [
        "--header-insertion=never"
    ],
    "testMate.cpp.discovery.testListCaching": true,
    "testMate.cpp.test.parallelExecutionOfExecutableLimit": 8,
    "testMate.cpp.test.advancedExecutables": [
        {
            "pattern": "bazel-bin/**/*{_test}",
            "cwd": "${workspaceFolder}",
            "gtest": {
                "testGrouping": {
                    "groupBySource": {
                        "label": "${sourceRelPath[1:]}"
                    }
                }
            }
        }
    ],
    "files.watcherExclude": {
        "**/.git/**": true,
        "**/.cache/**": true,
        "**/bazel-*/**": true,
        "**/external/**": true
    },
    "bazel.enableCodeLens": true,
    "editor.formatOnSave": true,
    "editor.bracketPairColorization.enabled": true,
    "editor.guides.bracketPairs": "active",
    "[dockerfile]": {
        "editor.quickSuggestions": {
            "strings": true
        },
        "editor.formatOnSave": false,
    },
    "python.formatting.provider": "none",
    "esbonio.sphinx.confDir": "",
    "git.ignoreLimitWarning": true,
    "[python]": {
        "editor.defaultFormatter": "ms-python.black-formatter"
    },
<<<<<<< HEAD
    "mlir.server_path": "bazel-bin/libspu/compiler/tools/spu-lsp"
=======
    "mlir.server_path": "bazel-bin/libspu/compiler/tools/pphlo-lsp",
    "files.associations": {
        "array": "cpp",
        "span": "cpp",
        "string_span": "cpp",
        "*.ipp": "cpp",
        "*.inc": "cpp",
        "regex": "cpp",
        "cstddef": "cpp",
        "cstdlib": "cpp",
        "cstring": "cpp",
        "string": "cpp",
        "algorithm": "cpp",
        "limits": "cpp",
        "type_traits": "cpp",
        "vector": "cpp",
        "cstdio": "cpp",
        "memory": "cpp",
        "initializer_list": "cpp",
        "map": "cpp",
        "set": "cpp",
        "stdexcept": "cpp",
        "cctype": "cpp",
        "clocale": "cpp",
        "cmath": "cpp",
        "cstdarg": "cpp",
        "ctime": "cpp",
        "cwchar": "cpp",
        "cwctype": "cpp",
        "atomic": "cpp",
        "hash_map": "cpp",
        "hash_set": "cpp",
        "bit": "cpp",
        "*.tcc": "cpp",
        "bitset": "cpp",
        "cfenv": "cpp",
        "charconv": "cpp",
        "chrono": "cpp",
        "codecvt": "cpp",
        "compare": "cpp",
        "complex": "cpp",
        "concepts": "cpp",
        "condition_variable": "cpp",
        "cstdint": "cpp",
        "deque": "cpp",
        "list": "cpp",
        "unordered_map": "cpp",
        "unordered_set": "cpp",
        "exception": "cpp",
        "functional": "cpp",
        "iterator": "cpp",
        "memory_resource": "cpp",
        "numeric": "cpp",
        "optional": "cpp",
        "random": "cpp",
        "ratio": "cpp",
        "string_view": "cpp",
        "system_error": "cpp",
        "tuple": "cpp",
        "utility": "cpp",
        "fstream": "cpp",
        "future": "cpp",
        "iomanip": "cpp",
        "iosfwd": "cpp",
        "iostream": "cpp",
        "istream": "cpp",
        "mutex": "cpp",
        "new": "cpp",
        "numbers": "cpp",
        "ostream": "cpp",
        "semaphore": "cpp",
        "shared_mutex": "cpp",
        "sstream": "cpp",
        "stop_token": "cpp",
        "streambuf": "cpp",
        "thread": "cpp",
        "cinttypes": "cpp",
        "typeindex": "cpp",
        "typeinfo": "cpp",
        "variant": "cpp",
        "valarray": "cpp",
        "nnls": "cpp",
        "__locale": "cpp",
        "alignedvector3": "cpp",
        "ranges": "cpp",
        "__verbose_abort": "cpp",
        "forward_list": "cpp",
        "ios": "cpp",
        "locale": "cpp",
        "span_ext": "cpp",
        "__bit_reference": "cpp",
        "__hash_table": "cpp",
        "__split_buffer": "cpp",
        "__tree": "cpp",
        "*.txt": "cpp",
        "*.expression": "cpp",
        "fft": "cpp",
        "queue": "cpp",
        "stack": "cpp",
        "__config": "cpp",
        "__node_handle": "cpp",
        "syncstream": "cpp",
        "any": "cpp",
        "strstream": "cpp",
        "barrier": "cpp",
        "coroutine": "cpp",
        "csetjmp": "cpp",
        "csignal": "cpp",
        "cuchar": "cpp",
        "source_location": "cpp",
        "latch": "cpp",
        "scoped_allocator": "cpp"
    }
>>>>>>> 6bc54d3d
}<|MERGE_RESOLUTION|>--- conflicted
+++ resolved
@@ -41,9 +41,7 @@
     "[python]": {
         "editor.defaultFormatter": "ms-python.black-formatter"
     },
-<<<<<<< HEAD
-    "mlir.server_path": "bazel-bin/libspu/compiler/tools/spu-lsp"
-=======
+
     "mlir.server_path": "bazel-bin/libspu/compiler/tools/pphlo-lsp",
     "files.associations": {
         "array": "cpp",
@@ -157,5 +155,4 @@
         "latch": "cpp",
         "scoped_allocator": "cpp"
     }
->>>>>>> 6bc54d3d
 }
# SOME DESCRIPTIVE TITLE.
# Copyright (C) 2021 Ant Group Co., Ltd.
# This file is distributed under the same license as the SPU package.
# FIRST AUTHOR <EMAIL@ADDRESS>, 2025.
#
#, fuzzy
msgid ""
msgstr ""
"Project-Id-Version: SPU \n"
"Report-Msgid-Bugs-To: \n"
<<<<<<< HEAD
"POT-Creation-Date: 2025-03-10 14:17+0800\n"
=======
"POT-Creation-Date: 2025-03-13 15:14+0800\n"
>>>>>>> c314b242
"PO-Revision-Date: YEAR-MO-DA HO:MI+ZONE\n"
"Last-Translator: FULL NAME <EMAIL@ADDRESS>\n"
"Language: zh_CN\n"
"Language-Team: zh_CN <LL@li.org>\n"
"Plural-Forms: nplurals=1; plural=0\n"
"MIME-Version: 1.0\n"
"Content-Type: text/plain; charset=utf-8\n"
"Content-Transfer-Encoding: 8bit\n"
"Generated-By: Babel 2.9.0\n"

#: ../../../CHANGELOG.md:1
msgid "CHANGELOGS"
msgstr ""

#: ../../../CHANGELOG.md:3
msgid "Instrument:"
msgstr ""

#: ../../../CHANGELOG.md:5
msgid "Add `[Feature]` prefix for new features"
msgstr ""

#: ../../../CHANGELOG.md:6
msgid "Add `[Bugfix]` prefix for bug fixes"
msgstr ""

#: ../../../CHANGELOG.md:7
msgid "Add `[API]` prefix for API changes"
msgstr ""

#: ../../../CHANGELOG.md:9
msgid "staging"
msgstr ""

#: ../../../CHANGELOG.md:11
msgid "please add your unreleased change here."
msgstr ""

#: ../../../CHANGELOG.md:13
msgid ""
"[SPU] Migrating to Bazel Modules and update minimum Python version to "
"3.10."
msgstr ""

#: ../../../CHANGELOG.md:14
msgid "[Feature] Add soPRF (LowMC cipher) for SEMI2K"
msgstr ""

#: ../../../CHANGELOG.md:15
msgid "[API] Add Permute/InvPermute support in HLO"
msgstr ""

#: ../../../CHANGELOG.md:16
msgid "[Feature] Add SSL configuration to the TTP server"
msgstr ""

#: ../../../CHANGELOG.md:17
msgid "[Feature] Support quick sort for semi2k and aby3"
msgstr ""

#: ../../../CHANGELOG.md:19
msgid "20241219"
msgstr ""

#: ../../../CHANGELOG.md:21
msgid "[SPU] 0.9.3b0 release"
msgstr ""

#: ../../../CHANGELOG.md:22
msgid ""
"[Improvement] Optimize exponential computation for semi2k "
"(**experimental**)"
msgstr ""

#: ../../../CHANGELOG.md:23
msgid "[Feature] Add more send/recv actions profiling"
msgstr ""

#: ../../../CHANGELOG.md:25
msgid "20240716"
msgstr ""

#: ../../../CHANGELOG.md:27
msgid "[SPU] 0.9.2b0 release"
msgstr ""

#: ../../../CHANGELOG.md:28
msgid "[Feature] Support jax.numpy.bitwise_count"
msgstr ""

#: ../../../CHANGELOG.md:29
msgid "[Bugfix] Fix jax.numpy.signbit wrong answer with very large input"
msgstr ""

#: ../../../CHANGELOG.md:31
msgid "20240621"
msgstr ""

#: ../../../CHANGELOG.md:33
msgid "[SPU] 0.9.1b0 release"
msgstr ""

#: ../../../CHANGELOG.md:34
msgid "[Feature] Add ORAM based dynamic_slice for ABY3"
msgstr ""

#: ../../../CHANGELOG.md:35
msgid "[Feature] Add Atan2Op support"
msgstr ""

#: ../../../CHANGELOG.md:36
msgid "[API] Add beaver cache support for semi2k (**experimental**)"
msgstr ""

#: ../../../CHANGELOG.md:38
msgid "20240415"
msgstr ""

#: ../../../CHANGELOG.md:40
msgid "[Feature] Add minimax approximation for log"
msgstr ""

#: ../../../CHANGELOG.md:41
msgid "[Feature] Support jax.lax.top_k"
msgstr ""

#: ../../../CHANGELOG.md:42
msgid "[Feature] Support round to nearest even"
msgstr ""

#: ../../../CHANGELOG.md:43
msgid "[Improvement] Default log approximation to minmax"
msgstr ""

#: ../../../CHANGELOG.md:44
msgid "[Improvement] Improve median performance"
msgstr ""

#: ../../../CHANGELOG.md:46
msgid "20240306"
msgstr ""

#: ../../../CHANGELOG.md:48
msgid "[Feature] Support more generic Torch model inference"
msgstr ""

#: ../../../CHANGELOG.md:49
msgid "[Improvement] Optimize one-time setup for yacl ot"
msgstr ""

#: ../../../CHANGELOG.md:50
msgid "[Improvement] Optimize sort performance"
msgstr ""

#: ../../../CHANGELOG.md:51
msgid "[Infra] Python 3.8 is no longer suppoted"
msgstr ""

#: ../../../CHANGELOG.md:52
msgid "[Infra] Bump jax minimum version to 0.4.16"
msgstr ""

#: ../../../CHANGELOG.md:54
msgid "20240105"
msgstr ""

#: ../../../CHANGELOG.md:56
msgid "[Feature] Add Odd-Even Merge Sort to replace the bitonic sort"
msgstr ""

#: ../../../CHANGELOG.md:57
msgid "[Feature] Add radix sort support for ABY3"
msgstr ""

#: ../../../CHANGELOG.md:58
msgid "[Feature] Integrate with secretflow/psi"
msgstr ""

#: ../../../CHANGELOG.md:59
msgid "[Feature] Add Linux aarch64 support"
msgstr ""

#: ../../../CHANGELOG.md:60
msgid "[Feature] Add equal support for SEMI2K and ABY3"
msgstr ""

#: ../../../CHANGELOG.md:61
msgid "[Improvement] Optimize sort memory usage"
msgstr ""

#: ../../../CHANGELOG.md:62
msgid "[Improvement] Improve compatibility with latest Jax"
msgstr ""

#: ../../../CHANGELOG.md:63
msgid "[Bugfix] Fix compilation cache collision under certain cases"
msgstr ""

#: ../../../CHANGELOG.md:64
msgid "[Deprecated] macOS 11.x is no longer supported"
msgstr ""

#: ../../../CHANGELOG.md:66
msgid "20231108"
msgstr ""

#: ../../../CHANGELOG.md:68
msgid "[Bugfix] Fix compatibility with latest Jax"
msgstr ""

#: ../../../CHANGELOG.md:69
msgid "[Feature] Improve memory efficiency during encode/decode data"
msgstr ""

#: ../../../CHANGELOG.md:70
msgid "[Feature] Add radix sort support for SEMI2K"
msgstr ""

#: ../../../CHANGELOG.md:71
msgid "[Feature] Experimental: ABY3 matmul CUDA support"
msgstr ""

#: ../../../CHANGELOG.md:72
msgid "[Feature] Experimental: Private support under colocated mode"
msgstr ""

#: ../../../CHANGELOG.md:73
msgid "[Feature] Add yacl ot support for Cheetah"
msgstr ""

#: ../../../CHANGELOG.md:75
msgid "20230906"
msgstr ""

#: ../../../CHANGELOG.md:77
msgid "[SPU] 0.5.0 release"
msgstr ""

#: ../../../CHANGELOG.md:78
msgid "[API] Update IO interface to support splitting large data into chunks"
msgstr ""

#: ../../../CHANGELOG.md:79
msgid "[API] Add intrinsic function support"
msgstr ""

#: ../../../CHANGELOG.md:80
msgid "[Feature] Add half type support"
msgstr ""

#: ../../../CHANGELOG.md:81
msgid "[Feature] Add PSI progress report"
msgstr ""

#: ../../../CHANGELOG.md:82
msgid "[Feature] Add SineOp/CosineOp support"
msgstr ""

#: ../../../CHANGELOG.md:83
msgid "[Feature] Add complex support"
msgstr ""

#: ../../../CHANGELOG.md:85
msgid "20230705"
msgstr ""

#: ../../../CHANGELOG.md:87
msgid "[SPU] 0.4.1 release"
msgstr ""

#: ../../../CHANGELOG.md:88
msgid "[Improvement] Improve tanh performance"
msgstr ""

#: ../../../CHANGELOG.md:90
msgid "20230614"
msgstr ""

#: ../../../CHANGELOG.md:92
msgid "[SPU] 0.4.0 release"
msgstr ""

#: ../../../CHANGELOG.md:93
msgid "[Feature] Improve secret dynamic slicing performance"
msgstr ""

#: ../../../CHANGELOG.md:94
msgid "[Feature] Improve accuracy of tanh approximation"
msgstr ""

#: ../../../CHANGELOG.md:95
msgid "[Example] Add flax GPT2"
msgstr ""

#: ../../../CHANGELOG.md:96
msgid "[Example] Add ResNet"
msgstr ""

#: ../../../CHANGELOG.md:97
msgid "[Bugfix] Fix gen cache in unbalanced psi"
msgstr ""

#: ../../../CHANGELOG.md:98
msgid "[Bugfix] Fix possible compilation cache collision"
msgstr ""

#: ../../../CHANGELOG.md:99
msgid "[Improvement] Improve accuracy of mean with large size input"
msgstr ""

#: ../../../CHANGELOG.md:100
msgid "[Improvement] Improve support of Jax 64bit mode"
msgstr ""

#: ../../../CHANGELOG.md:101
msgid "[API] Add compiler options"
msgstr ""

#: ../../../CHANGELOG.md:103
msgid "20230406"
msgstr ""

#: ../../../CHANGELOG.md:105
msgid "[SPU] 0.3.2 release"
msgstr ""

#: ../../../CHANGELOG.md:106
msgid "[Feature] Add TrustedThirdParty beaver provider for semi2k"
msgstr ""

#: ../../../CHANGELOG.md:107
msgid "[Feature] Expose ssl/tls options"
msgstr ""

#: ../../../CHANGELOG.md:108
msgid "[Feature] Add EpsilonOp"
msgstr ""

#: ../../../CHANGELOG.md:109
msgid "[Feature] Support CaseOp"
msgstr ""

#: ../../../CHANGELOG.md:110
msgid "[Feature] Improve sort performance"
msgstr ""

#: ../../../CHANGELOG.md:111
msgid "[Feature] Improve shift performance"
msgstr ""

#: ../../../CHANGELOG.md:112
msgid "[Feature] Support shift by secret number of bits"
msgstr ""

#: ../../../CHANGELOG.md:113
msgid "[Feature] Support secret indexing"
msgstr ""

#: ../../../CHANGELOG.md:114
msgid "[Feature] Add PIR python binding"
msgstr ""

#: ../../../CHANGELOG.md:115
msgid "[bugfix] Fix boolean ConstantOp"
msgstr ""

#: ../../../CHANGELOG.md:116
msgid "[bugfix] Fix jnp.median"
msgstr ""

#: ../../../CHANGELOG.md:117
msgid "[bugfix] Fix jnp.sort on floating point inputs"
msgstr ""

#: ../../../CHANGELOG.md:118
msgid "[bugfix] Fix secret sort with public payloads"
msgstr ""

#: ../../../CHANGELOG.md:119
msgid "[3p] Relax TensorFlow version in requirements.txt"
msgstr ""

#: ../../../CHANGELOG.md:120
msgid "[3p] Move to OpenXLA"
msgstr ""

#: ../../../CHANGELOG.md:121
msgid "[API] Move C++ API from spu to libspu"
msgstr ""

#: ../../../CHANGELOG.md:122
msgid "[PSI] Add ecdh-oprf 2-party two stage mode."
msgstr ""

#: ../../../CHANGELOG.md:124
msgid "20230104"
msgstr ""

#: ../../../CHANGELOG.md:126
msgid "[SPU] 0.3.1 release"
msgstr ""

#: ../../../CHANGELOG.md:127
msgid "[API] Add get_var_meta"
msgstr ""

#: ../../../CHANGELOG.md:128
msgid "[API] Change ValueProto to bytes in Runtime/IO binding API"
msgstr ""

#: ../../../CHANGELOG.md:129
msgid "[Feature] Add SPU logging"
msgstr ""

#: ../../../CHANGELOG.md:130
msgid "[Feature] ECDH-PSI supports white box interconnection mode"
msgstr ""

#: ../../../CHANGELOG.md:131
msgid "[Feature] Various performance improvements"
msgstr ""

#: ../../../CHANGELOG.md:132
msgid "[Feature] Lift IfOp condition limit"
msgstr ""

#: ../../../CHANGELOG.md:133
msgid "[bugfix] Fix various crashes"
msgstr ""

#: ../../../CHANGELOG.md:134
msgid "[3p] Build with Tensorflow 2.11.0"
msgstr ""

#: ../../../CHANGELOG.md:135
msgid "[3p] Update JAX to 0.4.1"
msgstr ""

#: ../../../CHANGELOG.md:137
msgid "20221116"
msgstr ""

#: ../../../CHANGELOG.md:139
msgid "[SPU] 0.3.0 release"
msgstr ""

#: ../../../CHANGELOG.md:140
msgid "[API] Add IR type for frontend compilation"
msgstr ""

#: ../../../CHANGELOG.md:141
msgid "[Feature] Support SignOp, Expm1Op, DotGeneralOp"
msgstr ""

#: ../../../CHANGELOG.md:142
msgid "[Feature] Improve convolution performance"
msgstr ""

#: ../../../CHANGELOG.md:143
msgid "[Feature] Link Send/Recv python binding"
msgstr ""

#: ../../../CHANGELOG.md:144
msgid "[bugfix] Relax iota type constraint"
msgstr ""

#: ../../../CHANGELOG.md:145
msgid "[bugfix] Fix type inference for whileOp/dynamicUpdateSliceOp"
msgstr ""

#: ../../../CHANGELOG.md:146
msgid "[bugfix] Relax clamp type constraint"
msgstr ""

#: ../../../CHANGELOG.md:147
msgid "[bugfix] Fix NotOp with non-pred integer types"
msgstr ""

#: ../../../CHANGELOG.md:149
msgid "20220905"
msgstr ""

#: ../../../CHANGELOG.md:151
msgid "[SPU] 0.2.4 release"
msgstr ""

#: ../../../CHANGELOG.md:152
msgid "[bugfix] Fix Tensorflow example"
msgstr ""

#: ../../../CHANGELOG.md:153
msgid "[miscs] Performance improvements"
msgstr ""

#: ../../../CHANGELOG.md:155
msgid "20220822"
msgstr ""

#: ../../../CHANGELOG.md:157
msgid "[SPU] 0.2.1 release"
msgstr ""

#: ../../../CHANGELOG.md:158
msgid "[Feature] Add compiler cache"
msgstr ""

#: ../../../CHANGELOG.md:159
msgid "[Feature] Support bc22-pcg psi"
msgstr ""

#: ../../../CHANGELOG.md:160
msgid "[API] Refactor psi api"
msgstr ""

#: ../../../CHANGELOG.md:161
msgid "[miscs] Various performance improvements"
msgstr ""

#: ../../../CHANGELOG.md:163
msgid "20220727"
msgstr ""

#: ../../../CHANGELOG.md:165
msgid "[SPU] 0.1.1 release"
msgstr ""

#: ../../../CHANGELOG.md:166
msgid "[API] Added rsqrt support"
msgstr ""

#: ../../../CHANGELOG.md:167
msgid "[bugfix] Fixed some crashes and wrong answers"
msgstr ""

#: ../../../CHANGELOG.md:169
msgid "20220527"
msgstr ""

#: ../../../CHANGELOG.md:171
msgid "[SPU] 0.1.0 release"
msgstr ""

#: ../../../CHANGELOG.md:172
msgid "[API] Add exp/log approximation configurations."
msgstr ""

#: ../../../CHANGELOG.md:173
msgid "[API] Change SigmoidMode enum value."
msgstr ""

#: ../../../CHANGELOG.md:175
msgid "20220513"
msgstr ""

#: ../../../CHANGELOG.md:177
msgid "[SPU] 0.0.10"
msgstr ""

#: ../../../CHANGELOG.md:178
msgid "[Infra] Set minimum macOS requirements to 11.0"
msgstr ""

#: ../../../CHANGELOG.md:179
msgid "[Feature] Performance improvements"
msgstr ""

#: ../../../CHANGELOG.md:180
msgid "[Feature] Support SelectAndScatter."
msgstr ""

#: ../../../CHANGELOG.md:182
msgid "20220511"
msgstr ""

#: ../../../CHANGELOG.md:184
msgid "[SPU] 0.0.9 release"
msgstr ""

#: ../../../CHANGELOG.md:185
msgid "[Feature] Add spu.binding.distributed."
msgstr ""

#: ../../../CHANGELOG.md:186
msgid "[API] Expose visibility to ValueProto."
msgstr ""

#: ../../../CHANGELOG.md:187
msgid "[bugfix] Fixed several vtype and dtype mismatches."
msgstr ""

#: ../../../CHANGELOG.md:188
msgid "[bugfix] Improve multiply accuracy under certain scenarios."
msgstr ""

#: ../../../CHANGELOG.md:189
msgid ""
"[bugfix] Ensure dynamic-slice & dynamic-update-slice OOB behavior is "
"aligned with XLA semantics."
msgstr ""

#: ../../../CHANGELOG.md:191
msgid "20220427"
msgstr ""

#: ../../../CHANGELOG.md:193
msgid "[SPU] 0.0.8.1 release"
msgstr ""

#: ../../../CHANGELOG.md:194
msgid "[bugfix] Fix iota type mismatch."
msgstr ""

#: ../../../CHANGELOG.md:196
msgid "20220425"
msgstr ""

#: ../../../CHANGELOG.md:198
msgid "[SPU] 0.0.8 release"
msgstr ""

#: ../../../CHANGELOG.md:199
msgid "[Feature] Add tanh support."
msgstr ""

#: ../../../CHANGELOG.md:200
msgid "[bugfix] Fix secret shift wrong answer."
msgstr ""

#: ../../../CHANGELOG.md:202
msgid "20220424"
msgstr ""

#: ../../../CHANGELOG.md:204
msgid "[SPU] 0.0.7.1 release"
msgstr ""

#: ../../../CHANGELOG.md:205
msgid "[bugfix] Fix secret shift."
msgstr ""

#: ../../../CHANGELOG.md:207
msgid "20220422"
msgstr ""

#: ../../../CHANGELOG.md:209
msgid "[SPU] 0.0.7 release"
msgstr ""

#: ../../../CHANGELOG.md:210
msgid "[Feature] Add python simulation module."
msgstr ""

#: ../../../CHANGELOG.md:211
msgid "[Feature] Support general sort comparator."
msgstr ""

#: ../../../CHANGELOG.md:212
msgid "[Feature] Support remainder operation."
msgstr ""

#: ../../../CHANGELOG.md:213
msgid "[Feature] Support arithmetic right shift operation."
msgstr ""

#: ../../../CHANGELOG.md:214
msgid "[API] Change DataType definition, support more accurate encoding."
msgstr ""

#: ../../../CHANGELOG.md:216
msgid "20220412.1"
msgstr ""

#: ../../../CHANGELOG.md:218
msgid "[SPU] 0.0.6.1 release"
msgstr ""

#: ../../../CHANGELOG.md:219
msgid "[bugfix] Fixed several macOS build issues."
msgstr ""

#: ../../../CHANGELOG.md:221
msgid "20220412"
msgstr ""

#: ../../../CHANGELOG.md:223
msgid "[SPU] 0.0.6 release"
msgstr ""

#: ../../../CHANGELOG.md:224
msgid "[API] Add storage_type/data_type, remove type_data."
msgstr ""

#: ../../../CHANGELOG.md:225
msgid ""
"[Experimental] Log(natural logarithm) is calculated with Pade "
"approximation                instead of Householder's approximation."
msgstr ""

#: ../../../CHANGELOG.md:227
msgid "[API] Fix typo, goldschmdit."
msgstr ""

#: ../../../CHANGELOG.md:228
msgid ""
"[Improvement] fxp div, improvement accuracy with normal distributed "
"inputs."
msgstr ""

#: ../../../CHANGELOG.md:230
msgid "20220325"
msgstr ""

#: ../../../CHANGELOG.md:232
msgid "[SPU] 0.0.5.1 release"
msgstr ""

#: ../../../CHANGELOG.md:233
msgid "[Bugfix] Fix SEMI2K division wrong answer"
msgstr ""

#: ../../../CHANGELOG.md:235
msgid "20220324"
msgstr ""

#: ../../../CHANGELOG.md:237
msgid "[SPU] 0.0.5 release"
msgstr ""

#: ../../../CHANGELOG.md:238
msgid "[Improvement] Lift Convolution limitations."
msgstr ""

#: ../../../CHANGELOG.md:239
msgid ""
"[Improvement] Optimize maximum/minimum speed, with MPC B2A single bit "
"conversion."
msgstr ""

#: ../../../CHANGELOG.md:240
msgid ""
"[Experimental] Div is calculated with direct goldschmdit method instead "
"of                multiplication of dividend and divisor reciprocal."
msgstr ""

#: ../../../CHANGELOG.md:242
msgid "[API] change RuntimeConfig.enable_op_time_profile to enable_pphlo_profile."
msgstr ""

#: ../../../CHANGELOG.md:243
msgid ""
"[API] change RuntimeConfig.fxp_reciprocal_goldschmdit_iters to "
"fxp_div_goldschmdit_iters."
msgstr ""

#: ../../../CHANGELOG.md:245
msgid "20220308"
msgstr ""

#: ../../../CHANGELOG.md:247
msgid "[SPU] 0.0.4 release"
msgstr ""

#: ../../../CHANGELOG.md:248
msgid ""
"[Feature] add silent ot support for various ot scenarios "
"(chosen/correlated/random           messages, chosen/correlated/random "
"choices, 1o2/1oN)"
msgstr ""

#: ../../../CHANGELOG.md:250
msgid ""
"[Feature] add non-linear computation protocols based on silent ot "
"(comparison,           truncation, b2a, triple, randbit, etc)"
msgstr ""

#: ../../../CHANGELOG.md:252
msgid "[Feature] add a 2PC protocol: Cheetah"
msgstr ""

#: ../../../CHANGELOG.md:253
msgid "[Improvement] concatenate is a lot faster"
msgstr ""

#: ../../../CHANGELOG.md:254
msgid ""
"[API] add RuntimeConfig.enable_op_time_profile to ask SPU to collect "
"timing profiling data"
msgstr ""

#: ../../../CHANGELOG.md:255
msgid "[Bugfix] fixed pphlo.ConstOp may lose signed bit after encoding"
msgstr ""

#: ../../../CHANGELOG.md:257
msgid "20220303"
msgstr ""

#: ../../../CHANGELOG.md:259
msgid "[spu] 0.0.3 release"
msgstr ""

#: ../../../CHANGELOG.md:260
msgid ""
"[API] merge (config.proto, executable.proto, types.proto) into single "
"spu.proto."
msgstr ""

#: ../../../CHANGELOG.md:261
msgid "[API] change RuntimeConfig.enable_protocol_trace to enable_action_trace."
msgstr ""

#: ../../../CHANGELOG.md:262
msgid ""
"[API] change RuntimeConfig.fxp_recirptocal_goldschmdit_iters to "
"fxp_reciprocal_goldschmdit_iters."
msgstr ""

#: ../../../CHANGELOG.md:263
msgid ""
"[API] add RuntimeConfig.reveal_secret_condition to allow reveal secret "
"control flow condition."
msgstr ""

#: ../../../CHANGELOG.md:264
msgid "[Bugfix] Fixed SEGV when reconstruct from an ABY3 scalar secret"
msgstr ""

#: ../../../CHANGELOG.md:265
msgid "[Feature] Left/right shift now properly supports non-scalar inputs"
msgstr ""

#: ../../../CHANGELOG.md:267
msgid "20220217"
msgstr ""

#: ../../../CHANGELOG.md:269
msgid "[spu] 0.0.2.3 release"
msgstr ""

#: ../../../CHANGELOG.md:271
msgid "20220211"
msgstr ""

#: ../../../CHANGELOG.md:273
msgid "[spu] 0.0.2.2 release"
msgstr ""

#: ../../../CHANGELOG.md:274
msgid "[Bugfix] Fix exception when kkrt psi input is too small"
msgstr ""

#: ../../../CHANGELOG.md:276
msgid "20220210"
msgstr ""

#: ../../../CHANGELOG.md:278
msgid "[spu] 0.0.2.1 release"
msgstr ""

#: ../../../CHANGELOG.md:279
msgid "[Bugfix] Fix exception when streaming psi output directory already exists"
msgstr ""

#: ../../../CHANGELOG.md:281
msgid "20220209"
msgstr ""

#: ../../../CHANGELOG.md:283
msgid "[spu] 0.0.2 release."
msgstr ""

#: ../../../CHANGELOG.md:284
msgid "[Feature] Support multi-parties psi"
msgstr ""

#: ../../../CHANGELOG.md:286
msgid "20210930"
msgstr ""

#: ../../../CHANGELOG.md:288
msgid "[spu] Init release."
msgstr ""

#: ../../reference/complexity.md:1
msgid "Semi2k"
msgstr ""

#: ../../reference/complexity.md
msgid "kernel"
msgstr ""

#: ../../reference/complexity.md
msgid "latency"
msgstr ""

#: ../../reference/complexity.md
msgid "comm"
msgstr ""

#: ../../reference/complexity.md
msgid "a2b"
msgstr ""

#: ../../reference/complexity.md
msgid "(log(K)+1)\\*log(N)"
msgstr ""

#: ../../reference/complexity.md
msgid "(2\\*log(K)+1)\\*2\\*K\\*(N-1)\\*(N-1)"
msgstr ""

#: ../../reference/complexity.md
msgid "b2a"
msgstr ""

#: ../../reference/complexity.md ../../reference/runtime_config.md
msgid "1"
msgstr ""

#: ../../reference/complexity.md
msgid "K\\*(N-1)"
msgstr ""

#: ../../reference/complexity.md
msgid "a2p"
msgstr ""

#: ../../reference/complexity.md
msgid "b2p"
msgstr ""

#: ../../reference/complexity.md
msgid "add_aa"
msgstr ""

#: ../../reference/complexity.md ../../reference/runtime_config.md
msgid "0"
msgstr ""

#: ../../reference/complexity.md
msgid "add_ap"
msgstr ""

#: ../../reference/complexity.md
msgid "mul_aa"
msgstr ""

#: ../../reference/complexity.md
msgid "K\\*2\\*(N-1)"
msgstr ""

#: ../../reference/complexity.md
msgid "mul_ap"
msgstr ""

#: ../../reference/complexity.md
msgid "mmul_aa"
msgstr ""

#: ../../reference/complexity.md
msgid "K\\*(N-1)\\*(m+n)\\*k"
msgstr ""

#: ../../reference/complexity.md
msgid "mmul_ap"
msgstr ""

#: ../../reference/complexity.md
msgid "trunc_a"
msgstr ""

#: ../../reference/complexity.md
msgid "xor_bb"
msgstr ""

#: ../../reference/complexity.md
msgid "xor_bp"
msgstr ""

#: ../../reference/complexity.md
msgid "and_bb"
msgstr ""

#: ../../reference/complexity.md
msgid "and_bp"
msgstr ""

#: ../../reference/complexity.md:19
msgid "Aby3"
msgstr ""

#: ../../reference/complexity.md
msgid "log(K)+1+1"
msgstr ""

#: ../../reference/complexity.md
msgid "2\\*log(K)\\*K+K\\*2"
msgstr ""

#: ../../reference/complexity.md
msgid "TODO"
msgstr ""

#: ../../reference/complexity.md
msgid "K"
msgstr ""

#: ../../reference/complexity.md
msgid "K\\*m\\*n"
msgstr ""

#: ../../reference/complexity.md ../../reference/runtime_config.md
msgid "3"
msgstr ""

#: ../../reference/complexity.md
msgid "4\\*K"
msgstr ""

#: ../../reference/cpp_api.rst:2
msgid "C++ API Reference"
msgstr ""

#: ../../reference/cpp_api.rst:4
msgid "This part is not ready. Please check later."
msgstr ""

#: ../../reference/cpp_api.rst:7
msgid ""
"For low-level access, you can also use SPU's *C++ API*, but C++ API is "
"**not guaranteed to be stable**. For more stable API, consider using "
":ref:`frontend API <development/basic_concepts:API level>`."
msgstr ""

#: ../../reference/index.rst:9
msgid "API"
msgstr ""

#: ../../reference/index.rst:16
msgid "Config"
msgstr ""

#: ../../reference/index.rst:23 ../../reference/np_op_status.md:23
#: ../../reference/np_op_status.md:39 ../../reference/np_op_status.md:55
#: ../../reference/np_op_status.md:70 ../../reference/np_op_status.md:85
#: ../../reference/np_op_status.md:100 ../../reference/np_op_status.md:111
#: ../../reference/np_op_status.md:126 ../../reference/np_op_status.md:141
#: ../../reference/np_op_status.md:156 ../../reference/np_op_status.md:167
#: ../../reference/np_op_status.md:178 ../../reference/np_op_status.md:194
#: ../../reference/np_op_status.md:210 ../../reference/np_op_status.md:225
#: ../../reference/np_op_status.md:240 ../../reference/np_op_status.md:255
#: ../../reference/np_op_status.md:270 ../../reference/np_op_status.md:285
#: ../../reference/np_op_status.md:299 ../../reference/np_op_status.md:313
#: ../../reference/np_op_status.md:327 ../../reference/np_op_status.md:341
#: ../../reference/np_op_status.md:355 ../../reference/np_op_status.md:366
#: ../../reference/np_op_status.md:381 ../../reference/np_op_status.md:396
#: ../../reference/np_op_status.md:411 ../../reference/np_op_status.md:422
#: ../../reference/np_op_status.md:437 ../../reference/np_op_status.md:452
#: ../../reference/np_op_status.md:463 ../../reference/np_op_status.md:478
#: ../../reference/np_op_status.md:493 ../../reference/np_op_status.md:504
#: ../../reference/np_op_status.md:520 ../../reference/np_op_status.md:535
#: ../../reference/np_op_status.md:550 ../../reference/np_op_status.md:565
#: ../../reference/np_op_status.md:576 ../../reference/np_op_status.md:591
#: ../../reference/np_op_status.md:602 ../../reference/np_op_status.md:617
#: ../../reference/np_op_status.md:632 ../../reference/np_op_status.md:647
#: ../../reference/np_op_status.md:662 ../../reference/np_op_status.md:677
#: ../../reference/np_op_status.md:688 ../../reference/np_op_status.md:704
#: ../../reference/np_op_status.md:720 ../../reference/np_op_status.md:735
#: ../../reference/np_op_status.md:750 ../../reference/np_op_status.md:761
#: ../../reference/np_op_status.md:776 ../../reference/np_op_status.md:790
#: ../../reference/np_op_status.md:806 ../../reference/np_op_status.md:821
#: ../../reference/np_op_status.md:828 ../../reference/np_op_status.md:835
#: ../../reference/np_op_status.md:842 ../../reference/np_op_status.md:849
#: ../../reference/np_op_status.md:856 ../../reference/np_op_status.md:871
#: ../../reference/np_op_status.md:886 ../../reference/np_op_status.md:901
#: ../../reference/np_op_status.md:912 ../../reference/np_op_status.md:923
#: ../../reference/np_op_status.md:937 ../../reference/np_op_status.md:953
#: ../../reference/np_op_status.md:969 ../../reference/np_op_status.md:984
#: ../../reference/np_op_status.md:999 ../../reference/np_op_status.md:1014
#: ../../reference/np_op_status.md:1029 ../../reference/np_op_status.md:1044
#: ../../reference/np_op_status.md:1055 ../../reference/np_op_status.md:1066
#: ../../reference/np_op_status.md:1082 ../../reference/np_op_status.md:1098
#: ../../reference/np_op_status.md:1114 ../../reference/np_op_status.md:1130
#: ../../reference/np_op_status.md:1146 ../../reference/np_op_status.md:1161
#: ../../reference/np_op_status.md:1177 ../../reference/np_op_status.md:1192
#: ../../reference/np_op_status.md:1207 ../../reference/np_op_status.md:1223
#: ../../reference/np_op_status.md:1230 ../../reference/np_op_status.md:1237
#: ../../reference/np_op_status.md:1244 ../../reference/np_op_status.md:1251
#: ../../reference/np_op_status.md:1258 ../../reference/np_op_status.md:1273
#: ../../reference/np_op_status.md:1284 ../../reference/np_op_status.md:1300
#: ../../reference/np_op_status.md:1315 ../../reference/np_op_status.md:1330
#: ../../reference/np_op_status.md:1345 ../../reference/np_op_status.md:1360
#: ../../reference/np_op_status.md:1376 ../../reference/np_op_status.md:1387
#: ../../reference/np_op_status.md:1403 ../../reference/np_op_status.md:1418
#: ../../reference/np_op_status.md:1429 ../../reference/np_op_status.md:1444
#: ../../reference/np_op_status.md:1458 ../../reference/np_op_status.md:1469
#: ../../reference/np_op_status.md:1484 ../../reference/np_op_status.md:1499
#: ../../reference/np_op_status.md:1514 ../../reference/np_op_status.md:1529
#: ../../reference/np_op_status.md:1544 ../../reference/np_op_status.md:1559
#: ../../reference/np_op_status.md:1575 ../../reference/np_op_status.md:1590
#: ../../reference/np_op_status.md:1605 ../../reference/np_op_status.md:1619
#: ../../reference/np_op_status.md:1630 ../../reference/np_op_status.md:1645
#: ../../reference/np_op_status.md:1661 ../../reference/np_op_status.md:1676
#: ../../reference/np_op_status.md:1691
msgid "Status"
msgstr ""

#: ../../reference/index.rst:32
msgid "Misc."
msgstr ""

#: ../../reference/index.rst:4
msgid "Reference"
msgstr ""

#: ../../reference/index.rst:6
msgid "This part contains detailed explanation of background, configs and APIs."
msgstr ""

#: ../../reference/mpc_status.rst:2
msgid "Supported MPC Protocol"
msgstr ""

#: ../../reference/mpc_status.rst:4
msgid "Currently, SPU implements the following protocols."
msgstr ""

#: ../../reference/mpc_status.rst:6
msgid ""
"`ABY3 <https://eprint.iacr.org/2018/403.pdf>`_: A **honest majority** "
"3PC-protocol, SPU provides **semi-honest** implementation, note, it's "
"hard to resist collusion attacks if more than two computing nodes "
"deployed together."
msgstr ""

#: ../../reference/mpc_status.rst:7
msgid ""
"`Semi2k-SPDZ* <https://eprint.iacr.org/2018/482.pdf>`_ : A **semi-"
"honest** NPC-protocol similar to SPDZ but requires a trusted third party "
"to generate offline randoms. By default this protocol now uses trusted "
"first party. Hence, it should be used for debugging purposes only."
msgstr ""

#: ../../reference/mpc_status.rst:8
msgid ""
"`Cheetah* <https://eprint.iacr.org/2022/207>`_ : A fast 2pc semi-honest "
"protocol, which uses carefully designed homomorphic encryption-based "
"protocols for arithmetic operations and `Ferret "
"<https://eprint.iacr.org/2020/924.pdf>`_ for boolean operations."
msgstr ""

#: ../../reference/mpc_status.rst:10
msgid ""
"Currently, we mainly focus on bridging existing AI frameworks to SPU via "
"XLA, an intermediate representation where we can hook Tensorflow, Torch "
"and Jax."
msgstr ""

#: ../../reference/mpc_status.rst:13
msgid "We welcome security experts to help contribute more security protocols."
msgstr ""

#: ../../reference/mpc_status.rst:16
msgid "Complexity"
msgstr ""

#: ../../reference/mpc_status.rst:19
msgid ""
"The complexity metrics are dumped from the source code, it's supposed to "
"be accurate and could be used as a formal cost model."
msgstr ""

#: ../../reference/mpc_status.rst:20
msgid "In Semi2k, only *online stage* complexity is considered."
msgstr ""

#: ../../reference/mpc_status.rst:22
msgid "Notation:"
msgstr ""

#: ../../reference/mpc_status.rst:24
msgid "**N** is short for the *number of parties*."
msgstr ""

#: ../../reference/mpc_status.rst:25
msgid "**K** is short for the *k in module 2^k*."
msgstr ""

#: ../../reference/mpc_status.rst:26
msgid "**m** is short for *rows of mmul lhs operand*."
msgstr ""

#: ../../reference/mpc_status.rst:27
msgid "**n** is short for *cols of mmul rhs operand*."
msgstr ""

#: ../../reference/mpc_status.rst:29
msgid "Naming convention:"
msgstr ""

#: ../../reference/mpc_status.rst:31
msgid "**a** for *arithmetic share*."
msgstr ""

#: ../../reference/mpc_status.rst:32
msgid "**b** for *boolean share*."
msgstr ""

#: ../../reference/mpc_status.rst:33
msgid "**p** for *public value*."
msgstr ""

#: ../../reference/mpc_status.rst:35
msgid "For example, `mul_aa` is short for multiply of two arithmetic shares."
msgstr ""

#: ../../reference/np_op_status.md:2
msgid "JAX NumPy Operators Status"
msgstr ""

#: ../../reference/np_op_status.md:5
msgid "Overview"
msgstr ""

#: ../../reference/np_op_status.md:8
msgid ""
"SPU recommends users to use JAX as frontend language to write logics. We "
"found most of users would utilize **jax.numpy** modules in their "
"programs. We have conducted tests with some *selected* Operators for "
"reference."
msgstr ""

#: ../../reference/np_op_status.md:10
msgid ""
"Just keep in mind, if you couldn't find a **jax.numpy** operator in this "
"list, it doesn't mean it's not supported. We just haven't test it, e.g. "
"jax.numpy.sort. And we don't test other **JAX** modules at this moment."
msgstr ""

#: ../../reference/np_op_status.md:12
msgid "Please contact us if"
msgstr ""

#: ../../reference/np_op_status.md:13
msgid ""
"You need to confirm the status of another **jax.numpy** operator not "
"listed here."
msgstr ""

#: ../../reference/np_op_status.md:14
msgid ""
"You find a **jax.numpy** is not working even it is marked as **PASS**. "
"e.g. The precision is bad."
msgstr ""

#: ../../reference/np_op_status.md:18
msgid "Tested Operators List"
msgstr ""

#: ../../reference/np_op_status.md:20
msgid "abs"
msgstr ""

#: ../../reference/np_op_status.md:22
msgid ""
"JAX NumPy Document link: "
"https://jax.readthedocs.io/en/latest/_autosummary/jax.numpy.abs.html"
msgstr ""

#: ../../reference/np_op_status.md:25 ../../reference/np_op_status.md:41
#: ../../reference/np_op_status.md:57 ../../reference/np_op_status.md:72
#: ../../reference/np_op_status.md:87 ../../reference/np_op_status.md:113
#: ../../reference/np_op_status.md:128 ../../reference/np_op_status.md:143
#: ../../reference/np_op_status.md:158 ../../reference/np_op_status.md:180
#: ../../reference/np_op_status.md:196 ../../reference/np_op_status.md:212
#: ../../reference/np_op_status.md:227 ../../reference/np_op_status.md:242
#: ../../reference/np_op_status.md:257 ../../reference/np_op_status.md:272
#: ../../reference/np_op_status.md:287 ../../reference/np_op_status.md:301
#: ../../reference/np_op_status.md:315 ../../reference/np_op_status.md:329
#: ../../reference/np_op_status.md:343 ../../reference/np_op_status.md:368
#: ../../reference/np_op_status.md:383 ../../reference/np_op_status.md:398
#: ../../reference/np_op_status.md:424 ../../reference/np_op_status.md:439
#: ../../reference/np_op_status.md:454 ../../reference/np_op_status.md:465
#: ../../reference/np_op_status.md:480 ../../reference/np_op_status.md:495
#: ../../reference/np_op_status.md:506 ../../reference/np_op_status.md:522
#: ../../reference/np_op_status.md:537 ../../reference/np_op_status.md:552
#: ../../reference/np_op_status.md:567 ../../reference/np_op_status.md:578
#: ../../reference/np_op_status.md:593 ../../reference/np_op_status.md:604
#: ../../reference/np_op_status.md:619 ../../reference/np_op_status.md:634
#: ../../reference/np_op_status.md:649 ../../reference/np_op_status.md:664
#: ../../reference/np_op_status.md:690 ../../reference/np_op_status.md:706
#: ../../reference/np_op_status.md:722 ../../reference/np_op_status.md:737
#: ../../reference/np_op_status.md:763 ../../reference/np_op_status.md:778
#: ../../reference/np_op_status.md:792 ../../reference/np_op_status.md:808
#: ../../reference/np_op_status.md:858 ../../reference/np_op_status.md:873
#: ../../reference/np_op_status.md:888 ../../reference/np_op_status.md:925
#: ../../reference/np_op_status.md:939 ../../reference/np_op_status.md:955
#: ../../reference/np_op_status.md:971 ../../reference/np_op_status.md:986
#: ../../reference/np_op_status.md:1001 ../../reference/np_op_status.md:1016
#: ../../reference/np_op_status.md:1031 ../../reference/np_op_status.md:1046
#: ../../reference/np_op_status.md:1057 ../../reference/np_op_status.md:1068
#: ../../reference/np_op_status.md:1084 ../../reference/np_op_status.md:1100
#: ../../reference/np_op_status.md:1116 ../../reference/np_op_status.md:1132
#: ../../reference/np_op_status.md:1148 ../../reference/np_op_status.md:1163
#: ../../reference/np_op_status.md:1179 ../../reference/np_op_status.md:1194
#: ../../reference/np_op_status.md:1209 ../../reference/np_op_status.md:1260
#: ../../reference/np_op_status.md:1286 ../../reference/np_op_status.md:1302
#: ../../reference/np_op_status.md:1317 ../../reference/np_op_status.md:1332
#: ../../reference/np_op_status.md:1347 ../../reference/np_op_status.md:1362
#: ../../reference/np_op_status.md:1378 ../../reference/np_op_status.md:1389
#: ../../reference/np_op_status.md:1405 ../../reference/np_op_status.md:1420
#: ../../reference/np_op_status.md:1431 ../../reference/np_op_status.md:1446
#: ../../reference/np_op_status.md:1460 ../../reference/np_op_status.md:1471
#: ../../reference/np_op_status.md:1486 ../../reference/np_op_status.md:1501
#: ../../reference/np_op_status.md:1516 ../../reference/np_op_status.md:1531
#: ../../reference/np_op_status.md:1546 ../../reference/np_op_status.md:1561
#: ../../reference/np_op_status.md:1577 ../../reference/np_op_status.md:1592
#: ../../reference/np_op_status.md:1607 ../../reference/np_op_status.md:1632
#: ../../reference/np_op_status.md:1647 ../../reference/np_op_status.md:1663
#: ../../reference/np_op_status.md:1678 ../../reference/np_op_status.md:1693
msgid "**PASS** Please check *Supported Dtypes* as well."
msgstr ""

#: ../../reference/np_op_status.md:27 ../../reference/np_op_status.md:43
#: ../../reference/np_op_status.md:59 ../../reference/np_op_status.md:74
#: ../../reference/np_op_status.md:89 ../../reference/np_op_status.md:115
#: ../../reference/np_op_status.md:130 ../../reference/np_op_status.md:145
#: ../../reference/np_op_status.md:160 ../../reference/np_op_status.md:182
#: ../../reference/np_op_status.md:198 ../../reference/np_op_status.md:214
#: ../../reference/np_op_status.md:229 ../../reference/np_op_status.md:244
#: ../../reference/np_op_status.md:259 ../../reference/np_op_status.md:274
#: ../../reference/np_op_status.md:289 ../../reference/np_op_status.md:303
#: ../../reference/np_op_status.md:317 ../../reference/np_op_status.md:331
#: ../../reference/np_op_status.md:345 ../../reference/np_op_status.md:370
#: ../../reference/np_op_status.md:385 ../../reference/np_op_status.md:400
#: ../../reference/np_op_status.md:426 ../../reference/np_op_status.md:441
#: ../../reference/np_op_status.md:456 ../../reference/np_op_status.md:467
#: ../../reference/np_op_status.md:482 ../../reference/np_op_status.md:497
#: ../../reference/np_op_status.md:508 ../../reference/np_op_status.md:524
#: ../../reference/np_op_status.md:539 ../../reference/np_op_status.md:554
#: ../../reference/np_op_status.md:569 ../../reference/np_op_status.md:580
#: ../../reference/np_op_status.md:595 ../../reference/np_op_status.md:606
#: ../../reference/np_op_status.md:621 ../../reference/np_op_status.md:636
#: ../../reference/np_op_status.md:651 ../../reference/np_op_status.md:666
#: ../../reference/np_op_status.md:692 ../../reference/np_op_status.md:708
#: ../../reference/np_op_status.md:724 ../../reference/np_op_status.md:739
#: ../../reference/np_op_status.md:765 ../../reference/np_op_status.md:780
#: ../../reference/np_op_status.md:794 ../../reference/np_op_status.md:810
#: ../../reference/np_op_status.md:860 ../../reference/np_op_status.md:875
#: ../../reference/np_op_status.md:890 ../../reference/np_op_status.md:927
#: ../../reference/np_op_status.md:941 ../../reference/np_op_status.md:957
#: ../../reference/np_op_status.md:973 ../../reference/np_op_status.md:988
#: ../../reference/np_op_status.md:1003 ../../reference/np_op_status.md:1018
#: ../../reference/np_op_status.md:1033 ../../reference/np_op_status.md:1048
#: ../../reference/np_op_status.md:1059 ../../reference/np_op_status.md:1070
#: ../../reference/np_op_status.md:1086 ../../reference/np_op_status.md:1102
#: ../../reference/np_op_status.md:1118 ../../reference/np_op_status.md:1134
#: ../../reference/np_op_status.md:1150 ../../reference/np_op_status.md:1165
#: ../../reference/np_op_status.md:1181 ../../reference/np_op_status.md:1196
#: ../../reference/np_op_status.md:1211 ../../reference/np_op_status.md:1262
#: ../../reference/np_op_status.md:1288 ../../reference/np_op_status.md:1304
#: ../../reference/np_op_status.md:1319 ../../reference/np_op_status.md:1334
#: ../../reference/np_op_status.md:1349 ../../reference/np_op_status.md:1364
#: ../../reference/np_op_status.md:1380 ../../reference/np_op_status.md:1391
#: ../../reference/np_op_status.md:1407 ../../reference/np_op_status.md:1422
#: ../../reference/np_op_status.md:1433 ../../reference/np_op_status.md:1448
#: ../../reference/np_op_status.md:1462 ../../reference/np_op_status.md:1473
#: ../../reference/np_op_status.md:1488 ../../reference/np_op_status.md:1503
#: ../../reference/np_op_status.md:1518 ../../reference/np_op_status.md:1533
#: ../../reference/np_op_status.md:1548 ../../reference/np_op_status.md:1563
#: ../../reference/np_op_status.md:1579 ../../reference/np_op_status.md:1594
#: ../../reference/np_op_status.md:1609 ../../reference/np_op_status.md:1634
#: ../../reference/np_op_status.md:1649 ../../reference/np_op_status.md:1665
#: ../../reference/np_op_status.md:1680 ../../reference/np_op_status.md:1695
msgid "Supported Dtypes"
msgstr ""

#: ../../reference/np_op_status.md:29 ../../reference/np_op_status.md:45
#: ../../reference/np_op_status.md:184 ../../reference/np_op_status.md:200
#: ../../reference/np_op_status.md:510 ../../reference/np_op_status.md:694
#: ../../reference/np_op_status.md:710 ../../reference/np_op_status.md:796
#: ../../reference/np_op_status.md:943 ../../reference/np_op_status.md:959
#: ../../reference/np_op_status.md:1072 ../../reference/np_op_status.md:1088
#: ../../reference/np_op_status.md:1104 ../../reference/np_op_status.md:1120
#: ../../reference/np_op_status.md:1136 ../../reference/np_op_status.md:1167
#: ../../reference/np_op_status.md:1213 ../../reference/np_op_status.md:1290
#: ../../reference/np_op_status.md:1366 ../../reference/np_op_status.md:1393
#: ../../reference/np_op_status.md:1565 ../../reference/np_op_status.md:1651
msgid "bool_"
msgstr ""

#: ../../reference/np_op_status.md:30 ../../reference/np_op_status.md:46
#: ../../reference/np_op_status.md:61 ../../reference/np_op_status.md:76
#: ../../reference/np_op_status.md:91 ../../reference/np_op_status.md:117
#: ../../reference/np_op_status.md:132 ../../reference/np_op_status.md:147
#: ../../reference/np_op_status.md:162 ../../reference/np_op_status.md:185
#: ../../reference/np_op_status.md:201 ../../reference/np_op_status.md:216
#: ../../reference/np_op_status.md:231 ../../reference/np_op_status.md:246
#: ../../reference/np_op_status.md:261 ../../reference/np_op_status.md:276
#: ../../reference/np_op_status.md:372 ../../reference/np_op_status.md:387
#: ../../reference/np_op_status.md:402 ../../reference/np_op_status.md:428
#: ../../reference/np_op_status.md:443 ../../reference/np_op_status.md:458
#: ../../reference/np_op_status.md:469 ../../reference/np_op_status.md:484
#: ../../reference/np_op_status.md:511 ../../reference/np_op_status.md:526
#: ../../reference/np_op_status.md:541 ../../reference/np_op_status.md:556
#: ../../reference/np_op_status.md:571 ../../reference/np_op_status.md:582
#: ../../reference/np_op_status.md:597 ../../reference/np_op_status.md:608
#: ../../reference/np_op_status.md:623 ../../reference/np_op_status.md:638
#: ../../reference/np_op_status.md:653 ../../reference/np_op_status.md:668
#: ../../reference/np_op_status.md:695 ../../reference/np_op_status.md:711
#: ../../reference/np_op_status.md:726 ../../reference/np_op_status.md:741
#: ../../reference/np_op_status.md:767 ../../reference/np_op_status.md:797
#: ../../reference/np_op_status.md:812 ../../reference/np_op_status.md:862
#: ../../reference/np_op_status.md:877 ../../reference/np_op_status.md:892
#: ../../reference/np_op_status.md:944 ../../reference/np_op_status.md:960
#: ../../reference/np_op_status.md:975 ../../reference/np_op_status.md:990
#: ../../reference/np_op_status.md:1005 ../../reference/np_op_status.md:1020
#: ../../reference/np_op_status.md:1035 ../../reference/np_op_status.md:1050
#: ../../reference/np_op_status.md:1061 ../../reference/np_op_status.md:1073
#: ../../reference/np_op_status.md:1089 ../../reference/np_op_status.md:1105
#: ../../reference/np_op_status.md:1121 ../../reference/np_op_status.md:1137
#: ../../reference/np_op_status.md:1152 ../../reference/np_op_status.md:1168
#: ../../reference/np_op_status.md:1183 ../../reference/np_op_status.md:1198
#: ../../reference/np_op_status.md:1214 ../../reference/np_op_status.md:1264
#: ../../reference/np_op_status.md:1291 ../../reference/np_op_status.md:1306
#: ../../reference/np_op_status.md:1321 ../../reference/np_op_status.md:1336
#: ../../reference/np_op_status.md:1351 ../../reference/np_op_status.md:1367
#: ../../reference/np_op_status.md:1382 ../../reference/np_op_status.md:1394
#: ../../reference/np_op_status.md:1409 ../../reference/np_op_status.md:1424
#: ../../reference/np_op_status.md:1435 ../../reference/np_op_status.md:1464
#: ../../reference/np_op_status.md:1475 ../../reference/np_op_status.md:1490
#: ../../reference/np_op_status.md:1505 ../../reference/np_op_status.md:1520
#: ../../reference/np_op_status.md:1535 ../../reference/np_op_status.md:1550
#: ../../reference/np_op_status.md:1566 ../../reference/np_op_status.md:1581
#: ../../reference/np_op_status.md:1596 ../../reference/np_op_status.md:1636
#: ../../reference/np_op_status.md:1652 ../../reference/np_op_status.md:1667
#: ../../reference/np_op_status.md:1682 ../../reference/np_op_status.md:1697
msgid "float32"
msgstr ""

#: ../../reference/np_op_status.md:31 ../../reference/np_op_status.md:47
#: ../../reference/np_op_status.md:62 ../../reference/np_op_status.md:77
#: ../../reference/np_op_status.md:92 ../../reference/np_op_status.md:118
#: ../../reference/np_op_status.md:133 ../../reference/np_op_status.md:148
#: ../../reference/np_op_status.md:186 ../../reference/np_op_status.md:202
#: ../../reference/np_op_status.md:217 ../../reference/np_op_status.md:232
#: ../../reference/np_op_status.md:247 ../../reference/np_op_status.md:262
#: ../../reference/np_op_status.md:277 ../../reference/np_op_status.md:291
#: ../../reference/np_op_status.md:305 ../../reference/np_op_status.md:319
#: ../../reference/np_op_status.md:333 ../../reference/np_op_status.md:347
#: ../../reference/np_op_status.md:373 ../../reference/np_op_status.md:388
#: ../../reference/np_op_status.md:403 ../../reference/np_op_status.md:429
#: ../../reference/np_op_status.md:444 ../../reference/np_op_status.md:470
#: ../../reference/np_op_status.md:485 ../../reference/np_op_status.md:512
#: ../../reference/np_op_status.md:527 ../../reference/np_op_status.md:542
#: ../../reference/np_op_status.md:557 ../../reference/np_op_status.md:583
#: ../../reference/np_op_status.md:609 ../../reference/np_op_status.md:624
#: ../../reference/np_op_status.md:639 ../../reference/np_op_status.md:654
#: ../../reference/np_op_status.md:669 ../../reference/np_op_status.md:696
#: ../../reference/np_op_status.md:712 ../../reference/np_op_status.md:727
#: ../../reference/np_op_status.md:742 ../../reference/np_op_status.md:768
#: ../../reference/np_op_status.md:782 ../../reference/np_op_status.md:798
#: ../../reference/np_op_status.md:813 ../../reference/np_op_status.md:863
#: ../../reference/np_op_status.md:878 ../../reference/np_op_status.md:893
#: ../../reference/np_op_status.md:929 ../../reference/np_op_status.md:945
#: ../../reference/np_op_status.md:961 ../../reference/np_op_status.md:976
#: ../../reference/np_op_status.md:991 ../../reference/np_op_status.md:1006
#: ../../reference/np_op_status.md:1021 ../../reference/np_op_status.md:1036
#: ../../reference/np_op_status.md:1074 ../../reference/np_op_status.md:1090
#: ../../reference/np_op_status.md:1106 ../../reference/np_op_status.md:1122
#: ../../reference/np_op_status.md:1138 ../../reference/np_op_status.md:1153
#: ../../reference/np_op_status.md:1169 ../../reference/np_op_status.md:1184
#: ../../reference/np_op_status.md:1199 ../../reference/np_op_status.md:1215
#: ../../reference/np_op_status.md:1265 ../../reference/np_op_status.md:1292
#: ../../reference/np_op_status.md:1307 ../../reference/np_op_status.md:1322
#: ../../reference/np_op_status.md:1337 ../../reference/np_op_status.md:1352
#: ../../reference/np_op_status.md:1368 ../../reference/np_op_status.md:1395
#: ../../reference/np_op_status.md:1410 ../../reference/np_op_status.md:1436
#: ../../reference/np_op_status.md:1450 ../../reference/np_op_status.md:1476
#: ../../reference/np_op_status.md:1491 ../../reference/np_op_status.md:1506
#: ../../reference/np_op_status.md:1521 ../../reference/np_op_status.md:1536
#: ../../reference/np_op_status.md:1551 ../../reference/np_op_status.md:1567
#: ../../reference/np_op_status.md:1582 ../../reference/np_op_status.md:1597
#: ../../reference/np_op_status.md:1611 ../../reference/np_op_status.md:1637
#: ../../reference/np_op_status.md:1653 ../../reference/np_op_status.md:1668
#: ../../reference/np_op_status.md:1683 ../../reference/runtime_config.md
msgid "int16"
msgstr ""

#: ../../reference/np_op_status.md:32 ../../reference/np_op_status.md:48
#: ../../reference/np_op_status.md:63 ../../reference/np_op_status.md:78
#: ../../reference/np_op_status.md:93 ../../reference/np_op_status.md:119
#: ../../reference/np_op_status.md:134 ../../reference/np_op_status.md:149
#: ../../reference/np_op_status.md:187 ../../reference/np_op_status.md:203
#: ../../reference/np_op_status.md:218 ../../reference/np_op_status.md:233
#: ../../reference/np_op_status.md:248 ../../reference/np_op_status.md:263
#: ../../reference/np_op_status.md:278 ../../reference/np_op_status.md:292
#: ../../reference/np_op_status.md:306 ../../reference/np_op_status.md:320
#: ../../reference/np_op_status.md:334 ../../reference/np_op_status.md:348
#: ../../reference/np_op_status.md:374 ../../reference/np_op_status.md:389
#: ../../reference/np_op_status.md:404 ../../reference/np_op_status.md:430
#: ../../reference/np_op_status.md:445 ../../reference/np_op_status.md:471
#: ../../reference/np_op_status.md:486 ../../reference/np_op_status.md:499
#: ../../reference/np_op_status.md:513 ../../reference/np_op_status.md:528
#: ../../reference/np_op_status.md:543 ../../reference/np_op_status.md:558
#: ../../reference/np_op_status.md:584 ../../reference/np_op_status.md:610
#: ../../reference/np_op_status.md:625 ../../reference/np_op_status.md:640
#: ../../reference/np_op_status.md:655 ../../reference/np_op_status.md:670
#: ../../reference/np_op_status.md:697 ../../reference/np_op_status.md:713
#: ../../reference/np_op_status.md:728 ../../reference/np_op_status.md:743
#: ../../reference/np_op_status.md:769 ../../reference/np_op_status.md:783
#: ../../reference/np_op_status.md:799 ../../reference/np_op_status.md:814
#: ../../reference/np_op_status.md:864 ../../reference/np_op_status.md:879
#: ../../reference/np_op_status.md:894 ../../reference/np_op_status.md:930
#: ../../reference/np_op_status.md:946 ../../reference/np_op_status.md:962
#: ../../reference/np_op_status.md:977 ../../reference/np_op_status.md:992
#: ../../reference/np_op_status.md:1007 ../../reference/np_op_status.md:1022
#: ../../reference/np_op_status.md:1037 ../../reference/np_op_status.md:1075
#: ../../reference/np_op_status.md:1091 ../../reference/np_op_status.md:1107
#: ../../reference/np_op_status.md:1123 ../../reference/np_op_status.md:1139
#: ../../reference/np_op_status.md:1154 ../../reference/np_op_status.md:1170
#: ../../reference/np_op_status.md:1185 ../../reference/np_op_status.md:1200
#: ../../reference/np_op_status.md:1216 ../../reference/np_op_status.md:1266
#: ../../reference/np_op_status.md:1293 ../../reference/np_op_status.md:1308
#: ../../reference/np_op_status.md:1323 ../../reference/np_op_status.md:1338
#: ../../reference/np_op_status.md:1353 ../../reference/np_op_status.md:1369
#: ../../reference/np_op_status.md:1396 ../../reference/np_op_status.md:1411
#: ../../reference/np_op_status.md:1437 ../../reference/np_op_status.md:1451
#: ../../reference/np_op_status.md:1477 ../../reference/np_op_status.md:1492
#: ../../reference/np_op_status.md:1507 ../../reference/np_op_status.md:1522
#: ../../reference/np_op_status.md:1537 ../../reference/np_op_status.md:1552
#: ../../reference/np_op_status.md:1568 ../../reference/np_op_status.md:1583
#: ../../reference/np_op_status.md:1598 ../../reference/np_op_status.md:1612
#: ../../reference/np_op_status.md:1638 ../../reference/np_op_status.md:1654
#: ../../reference/np_op_status.md:1669 ../../reference/np_op_status.md:1684
#: ../../reference/runtime_config.md
msgid "int32"
msgstr ""

#: ../../reference/np_op_status.md:33 ../../reference/np_op_status.md:49
#: ../../reference/np_op_status.md:64 ../../reference/np_op_status.md:79
#: ../../reference/np_op_status.md:94 ../../reference/np_op_status.md:120
#: ../../reference/np_op_status.md:135 ../../reference/np_op_status.md:150
#: ../../reference/np_op_status.md:188 ../../reference/np_op_status.md:204
#: ../../reference/np_op_status.md:219 ../../reference/np_op_status.md:234
#: ../../reference/np_op_status.md:249 ../../reference/np_op_status.md:264
#: ../../reference/np_op_status.md:279 ../../reference/np_op_status.md:293
#: ../../reference/np_op_status.md:307 ../../reference/np_op_status.md:321
#: ../../reference/np_op_status.md:335 ../../reference/np_op_status.md:349
#: ../../reference/np_op_status.md:375 ../../reference/np_op_status.md:390
#: ../../reference/np_op_status.md:405 ../../reference/np_op_status.md:431
#: ../../reference/np_op_status.md:446 ../../reference/np_op_status.md:472
#: ../../reference/np_op_status.md:487 ../../reference/np_op_status.md:514
#: ../../reference/np_op_status.md:529 ../../reference/np_op_status.md:544
#: ../../reference/np_op_status.md:559 ../../reference/np_op_status.md:585
#: ../../reference/np_op_status.md:611 ../../reference/np_op_status.md:626
#: ../../reference/np_op_status.md:641 ../../reference/np_op_status.md:656
#: ../../reference/np_op_status.md:671 ../../reference/np_op_status.md:698
#: ../../reference/np_op_status.md:714 ../../reference/np_op_status.md:729
#: ../../reference/np_op_status.md:744 ../../reference/np_op_status.md:770
#: ../../reference/np_op_status.md:784 ../../reference/np_op_status.md:800
#: ../../reference/np_op_status.md:815 ../../reference/np_op_status.md:865
#: ../../reference/np_op_status.md:880 ../../reference/np_op_status.md:895
#: ../../reference/np_op_status.md:931 ../../reference/np_op_status.md:947
#: ../../reference/np_op_status.md:963 ../../reference/np_op_status.md:978
#: ../../reference/np_op_status.md:993 ../../reference/np_op_status.md:1008
#: ../../reference/np_op_status.md:1023 ../../reference/np_op_status.md:1038
#: ../../reference/np_op_status.md:1076 ../../reference/np_op_status.md:1092
#: ../../reference/np_op_status.md:1108 ../../reference/np_op_status.md:1124
#: ../../reference/np_op_status.md:1140 ../../reference/np_op_status.md:1155
#: ../../reference/np_op_status.md:1171 ../../reference/np_op_status.md:1186
#: ../../reference/np_op_status.md:1201 ../../reference/np_op_status.md:1217
#: ../../reference/np_op_status.md:1267 ../../reference/np_op_status.md:1294
#: ../../reference/np_op_status.md:1309 ../../reference/np_op_status.md:1324
#: ../../reference/np_op_status.md:1339 ../../reference/np_op_status.md:1354
#: ../../reference/np_op_status.md:1370 ../../reference/np_op_status.md:1397
#: ../../reference/np_op_status.md:1412 ../../reference/np_op_status.md:1438
#: ../../reference/np_op_status.md:1452 ../../reference/np_op_status.md:1478
#: ../../reference/np_op_status.md:1493 ../../reference/np_op_status.md:1508
#: ../../reference/np_op_status.md:1523 ../../reference/np_op_status.md:1538
#: ../../reference/np_op_status.md:1553 ../../reference/np_op_status.md:1569
#: ../../reference/np_op_status.md:1584 ../../reference/np_op_status.md:1599
#: ../../reference/np_op_status.md:1613 ../../reference/np_op_status.md:1639
#: ../../reference/np_op_status.md:1655 ../../reference/np_op_status.md:1670
#: ../../reference/np_op_status.md:1685 ../../reference/runtime_config.md
msgid "uint16"
msgstr ""

#: ../../reference/np_op_status.md:34 ../../reference/np_op_status.md:50
#: ../../reference/np_op_status.md:65 ../../reference/np_op_status.md:80
#: ../../reference/np_op_status.md:95 ../../reference/np_op_status.md:121
#: ../../reference/np_op_status.md:136 ../../reference/np_op_status.md:151
#: ../../reference/np_op_status.md:189 ../../reference/np_op_status.md:205
#: ../../reference/np_op_status.md:220 ../../reference/np_op_status.md:235
#: ../../reference/np_op_status.md:250 ../../reference/np_op_status.md:265
#: ../../reference/np_op_status.md:280 ../../reference/np_op_status.md:294
#: ../../reference/np_op_status.md:308 ../../reference/np_op_status.md:322
#: ../../reference/np_op_status.md:336 ../../reference/np_op_status.md:350
#: ../../reference/np_op_status.md:376 ../../reference/np_op_status.md:391
#: ../../reference/np_op_status.md:406 ../../reference/np_op_status.md:432
#: ../../reference/np_op_status.md:447 ../../reference/np_op_status.md:473
#: ../../reference/np_op_status.md:488 ../../reference/np_op_status.md:515
#: ../../reference/np_op_status.md:530 ../../reference/np_op_status.md:545
#: ../../reference/np_op_status.md:560 ../../reference/np_op_status.md:586
#: ../../reference/np_op_status.md:612 ../../reference/np_op_status.md:627
#: ../../reference/np_op_status.md:642 ../../reference/np_op_status.md:657
#: ../../reference/np_op_status.md:672 ../../reference/np_op_status.md:699
#: ../../reference/np_op_status.md:715 ../../reference/np_op_status.md:730
#: ../../reference/np_op_status.md:745 ../../reference/np_op_status.md:771
#: ../../reference/np_op_status.md:785 ../../reference/np_op_status.md:801
#: ../../reference/np_op_status.md:816 ../../reference/np_op_status.md:866
#: ../../reference/np_op_status.md:881 ../../reference/np_op_status.md:896
#: ../../reference/np_op_status.md:932 ../../reference/np_op_status.md:948
#: ../../reference/np_op_status.md:964 ../../reference/np_op_status.md:979
#: ../../reference/np_op_status.md:994 ../../reference/np_op_status.md:1009
#: ../../reference/np_op_status.md:1024 ../../reference/np_op_status.md:1039
#: ../../reference/np_op_status.md:1077 ../../reference/np_op_status.md:1093
#: ../../reference/np_op_status.md:1109 ../../reference/np_op_status.md:1125
#: ../../reference/np_op_status.md:1141 ../../reference/np_op_status.md:1156
#: ../../reference/np_op_status.md:1172 ../../reference/np_op_status.md:1187
#: ../../reference/np_op_status.md:1202 ../../reference/np_op_status.md:1218
#: ../../reference/np_op_status.md:1268 ../../reference/np_op_status.md:1295
#: ../../reference/np_op_status.md:1310 ../../reference/np_op_status.md:1325
#: ../../reference/np_op_status.md:1340 ../../reference/np_op_status.md:1355
#: ../../reference/np_op_status.md:1371 ../../reference/np_op_status.md:1398
#: ../../reference/np_op_status.md:1413 ../../reference/np_op_status.md:1439
#: ../../reference/np_op_status.md:1453 ../../reference/np_op_status.md:1479
#: ../../reference/np_op_status.md:1494 ../../reference/np_op_status.md:1509
#: ../../reference/np_op_status.md:1524 ../../reference/np_op_status.md:1539
#: ../../reference/np_op_status.md:1554 ../../reference/np_op_status.md:1570
#: ../../reference/np_op_status.md:1585 ../../reference/np_op_status.md:1600
#: ../../reference/np_op_status.md:1614 ../../reference/np_op_status.md:1640
#: ../../reference/np_op_status.md:1656 ../../reference/np_op_status.md:1671
#: ../../reference/np_op_status.md:1686 ../../reference/runtime_config.md
msgid "uint32"
msgstr ""

#: ../../reference/np_op_status.md:36
msgid "add"
msgstr ""

#: ../../reference/np_op_status.md:38
msgid ""
"JAX NumPy Document link: "
"https://jax.readthedocs.io/en/latest/_autosummary/jax.numpy.add.html"
msgstr ""

#: ../../reference/np_op_status.md:52 ../../reference/np_op_status.md:67
msgid "angle"
msgstr ""

#: ../../reference/np_op_status.md:54 ../../reference/np_op_status.md:69
msgid ""
"JAX NumPy Document link: "
"https://jax.readthedocs.io/en/latest/_autosummary/jax.numpy.angle.html"
msgstr ""

#: ../../reference/np_op_status.md:82
msgid "arccos"
msgstr ""

#: ../../reference/np_op_status.md:84
msgid ""
"JAX NumPy Document link: "
"https://jax.readthedocs.io/en/latest/_autosummary/jax.numpy.arccos.html"
msgstr ""

#: ../../reference/np_op_status.md:97
msgid "arccosh"
msgstr ""

#: ../../reference/np_op_status.md:99
msgid ""
"JAX NumPy Document link: "
"https://jax.readthedocs.io/en/latest/_autosummary/jax.numpy.arccosh.html"
msgstr ""

#: ../../reference/np_op_status.md:102 ../../reference/np_op_status.md:169
#: ../../reference/np_op_status.md:357 ../../reference/np_op_status.md:413
#: ../../reference/np_op_status.md:679 ../../reference/np_op_status.md:903
#: ../../reference/np_op_status.md:1621
msgid ""
"Not supported by compiler or runtime. But we could implement on demand in"
" future. Please check *Note* for details."
msgstr ""

#: ../../reference/np_op_status.md:104 ../../reference/np_op_status.md:171
#: ../../reference/np_op_status.md:359 ../../reference/np_op_status.md:415
#: ../../reference/np_op_status.md:681 ../../reference/np_op_status.md:754
#: ../../reference/np_op_status.md:905 ../../reference/np_op_status.md:916
#: ../../reference/np_op_status.md:1277 ../../reference/np_op_status.md:1623
msgid "Note"
msgstr ""

#: ../../reference/np_op_status.md:107
msgid "nan"
msgstr ""

#: ../../reference/np_op_status.md:108
msgid "arcsin"
msgstr ""

#: ../../reference/np_op_status.md:110
msgid ""
"JAX NumPy Document link: "
"https://jax.readthedocs.io/en/latest/_autosummary/jax.numpy.arcsin.html"
msgstr ""

#: ../../reference/np_op_status.md:123
msgid "arcsinh"
msgstr ""

#: ../../reference/np_op_status.md:125
msgid ""
"JAX NumPy Document link: "
"https://jax.readthedocs.io/en/latest/_autosummary/jax.numpy.arcsinh.html"
msgstr ""

#: ../../reference/np_op_status.md:138
msgid "arctan"
msgstr ""

#: ../../reference/np_op_status.md:140
msgid ""
"JAX NumPy Document link: "
"https://jax.readthedocs.io/en/latest/_autosummary/jax.numpy.arctan.html"
msgstr ""

#: ../../reference/np_op_status.md:153
msgid "arctan2"
msgstr ""

#: ../../reference/np_op_status.md:155
msgid ""
"JAX NumPy Document link: "
"https://jax.readthedocs.io/en/latest/_autosummary/jax.numpy.arctan2.html"
msgstr ""

#: ../../reference/np_op_status.md:164
msgid "arctanh"
msgstr ""

#: ../../reference/np_op_status.md:166
msgid ""
"JAX NumPy Document link: "
"https://jax.readthedocs.io/en/latest/_autosummary/jax.numpy.arctanh.html"
msgstr ""

#: ../../reference/np_op_status.md:174
msgid "[-1, 1] nan"
msgstr ""

#: ../../reference/np_op_status.md:175
msgid "argmax"
msgstr ""

#: ../../reference/np_op_status.md:177
msgid ""
"JAX NumPy Document link: "
"https://jax.readthedocs.io/en/latest/_autosummary/jax.numpy.argmax.html"
msgstr ""

#: ../../reference/np_op_status.md:191
msgid "argmin"
msgstr ""

#: ../../reference/np_op_status.md:193
msgid ""
"JAX NumPy Document link: "
"https://jax.readthedocs.io/en/latest/_autosummary/jax.numpy.argmin.html"
msgstr ""

#: ../../reference/np_op_status.md:207
msgid "array_equal"
msgstr ""

#: ../../reference/np_op_status.md:209
msgid ""
"JAX NumPy Document link: "
"https://jax.readthedocs.io/en/latest/_autosummary/jax.numpy.array_equal.html"
msgstr ""

#: ../../reference/np_op_status.md:222
msgid "array_equiv"
msgstr ""

#: ../../reference/np_op_status.md:224
msgid ""
"JAX NumPy Document link: "
"https://jax.readthedocs.io/en/latest/_autosummary/jax.numpy.array_equiv.html"
msgstr ""

#: ../../reference/np_op_status.md:237
msgid "atleast_1d"
msgstr ""

#: ../../reference/np_op_status.md:239
msgid ""
"JAX NumPy Document link: "
"https://jax.readthedocs.io/en/latest/_autosummary/jax.numpy.atleast_1d.html"
msgstr ""

#: ../../reference/np_op_status.md:252
msgid "atleast_2d"
msgstr ""

#: ../../reference/np_op_status.md:254
msgid ""
"JAX NumPy Document link: "
"https://jax.readthedocs.io/en/latest/_autosummary/jax.numpy.atleast_2d.html"
msgstr ""

#: ../../reference/np_op_status.md:267
msgid "atleast_3d"
msgstr ""

#: ../../reference/np_op_status.md:269
msgid ""
"JAX NumPy Document link: "
"https://jax.readthedocs.io/en/latest/_autosummary/jax.numpy.atleast_3d.html"
msgstr ""

#: ../../reference/np_op_status.md:282
msgid "bitwise_and"
msgstr ""

#: ../../reference/np_op_status.md:284
msgid ""
"JAX NumPy Document link: "
"https://jax.readthedocs.io/en/latest/_autosummary/jax.numpy.bitwise_and.html"
msgstr ""

#: ../../reference/np_op_status.md:296
msgid "bitwise_count"
msgstr ""

#: ../../reference/np_op_status.md:298
msgid ""
"JAX NumPy Document link: "
"https://jax.readthedocs.io/en/latest/_autosummary/jax.numpy.bitwise_count.html"
msgstr ""

#: ../../reference/np_op_status.md:310
msgid "bitwise_not"
msgstr ""

#: ../../reference/np_op_status.md:312
msgid ""
"JAX NumPy Document link: "
"https://jax.readthedocs.io/en/latest/_autosummary/jax.numpy.bitwise_not.html"
msgstr ""

#: ../../reference/np_op_status.md:324
msgid "bitwise_or"
msgstr ""

#: ../../reference/np_op_status.md:326
msgid ""
"JAX NumPy Document link: "
"https://jax.readthedocs.io/en/latest/_autosummary/jax.numpy.bitwise_or.html"
msgstr ""

#: ../../reference/np_op_status.md:338
msgid "bitwise_xor"
msgstr ""

#: ../../reference/np_op_status.md:340
msgid ""
"JAX NumPy Document link: "
"https://jax.readthedocs.io/en/latest/_autosummary/jax.numpy.bitwise_xor.html"
msgstr ""

#: ../../reference/np_op_status.md:352
msgid "cbrt"
msgstr ""

#: ../../reference/np_op_status.md:354
msgid ""
"JAX NumPy Document link: "
"https://jax.readthedocs.io/en/latest/_autosummary/jax.numpy.cbrt.html"
msgstr ""

#: ../../reference/np_op_status.md:362
msgid "stablehlo.cbrt"
msgstr ""

#: ../../reference/np_op_status.md:363
msgid "ceil"
msgstr ""

#: ../../reference/np_op_status.md:365
msgid ""
"JAX NumPy Document link: "
"https://jax.readthedocs.io/en/latest/_autosummary/jax.numpy.ceil.html"
msgstr ""

#: ../../reference/np_op_status.md:378
msgid "conj"
msgstr ""

#: ../../reference/np_op_status.md:380
msgid ""
"JAX NumPy Document link: "
"https://jax.readthedocs.io/en/latest/_autosummary/jax.numpy.conj.html"
msgstr ""

#: ../../reference/np_op_status.md:393
msgid "conjugate"
msgstr ""

#: ../../reference/np_op_status.md:395
msgid ""
"JAX NumPy Document link: "
"https://jax.readthedocs.io/en/latest/_autosummary/jax.numpy.conjugate.html"
msgstr ""

#: ../../reference/np_op_status.md:408
msgid "copysign"
msgstr ""

#: ../../reference/np_op_status.md:410
msgid ""
"JAX NumPy Document link: "
"https://jax.readthedocs.io/en/latest/_autosummary/jax.numpy.copysign.html"
msgstr ""

#: ../../reference/np_op_status.md:418
msgid "shift"
msgstr ""

#: ../../reference/np_op_status.md:419
msgid "cos"
msgstr ""

#: ../../reference/np_op_status.md:421
msgid ""
"JAX NumPy Document link: "
"https://jax.readthedocs.io/en/latest/_autosummary/jax.numpy.cos.html"
msgstr ""

#: ../../reference/np_op_status.md:434
msgid "cosh"
msgstr ""

#: ../../reference/np_op_status.md:436
msgid ""
"JAX NumPy Document link: "
"https://jax.readthedocs.io/en/latest/_autosummary/jax.numpy.cosh.html"
msgstr ""

#: ../../reference/np_op_status.md:449
msgid "deg2rad"
msgstr ""

#: ../../reference/np_op_status.md:451
msgid ""
"JAX NumPy Document link: "
"https://jax.readthedocs.io/en/latest/_autosummary/jax.numpy.deg2rad.html"
msgstr ""

#: ../../reference/np_op_status.md:460
msgid "divide"
msgstr ""

#: ../../reference/np_op_status.md:462
msgid ""
"JAX NumPy Document link: "
"https://jax.readthedocs.io/en/latest/_autosummary/jax.numpy.divide.html"
msgstr ""

#: ../../reference/np_op_status.md:475
msgid "divmod"
msgstr ""

#: ../../reference/np_op_status.md:477
msgid ""
"JAX NumPy Document link: "
"https://jax.readthedocs.io/en/latest/_autosummary/jax.numpy.divmod.html"
msgstr ""

#: ../../reference/np_op_status.md:490
msgid "ediff1d"
msgstr ""

#: ../../reference/np_op_status.md:492
msgid ""
"JAX NumPy Document link: "
"https://jax.readthedocs.io/en/latest/_autosummary/jax.numpy.ediff1d.html"
msgstr ""

#: ../../reference/np_op_status.md:501
msgid "equal"
msgstr ""

#: ../../reference/np_op_status.md:503
msgid ""
"JAX NumPy Document link: "
"https://jax.readthedocs.io/en/latest/_autosummary/jax.numpy.equal.html"
msgstr ""

#: ../../reference/np_op_status.md:517
msgid "exp"
msgstr ""

#: ../../reference/np_op_status.md:519
msgid ""
"JAX NumPy Document link: "
"https://jax.readthedocs.io/en/latest/_autosummary/jax.numpy.exp.html"
msgstr ""

#: ../../reference/np_op_status.md:532
msgid "exp2"
msgstr ""

#: ../../reference/np_op_status.md:534
msgid ""
"JAX NumPy Document link: "
"https://jax.readthedocs.io/en/latest/_autosummary/jax.numpy.exp2.html"
msgstr ""

#: ../../reference/np_op_status.md:547
msgid "expm1"
msgstr ""

#: ../../reference/np_op_status.md:549
msgid ""
"JAX NumPy Document link: "
"https://jax.readthedocs.io/en/latest/_autosummary/jax.numpy.expm1.html"
msgstr ""

#: ../../reference/np_op_status.md:562
msgid "fabs"
msgstr ""

#: ../../reference/np_op_status.md:564
msgid ""
"JAX NumPy Document link: "
"https://jax.readthedocs.io/en/latest/_autosummary/jax.numpy.fabs.html"
msgstr ""

#: ../../reference/np_op_status.md:573
msgid "fix"
msgstr ""

#: ../../reference/np_op_status.md:575
msgid ""
"JAX NumPy Document link: "
"https://jax.readthedocs.io/en/latest/_autosummary/jax.numpy.fix.html"
msgstr ""

#: ../../reference/np_op_status.md:588
msgid "float_power"
msgstr ""

#: ../../reference/np_op_status.md:590
msgid ""
"JAX NumPy Document link: "
"https://jax.readthedocs.io/en/latest/_autosummary/jax.numpy.float_power.html"
msgstr ""

#: ../../reference/np_op_status.md:599
msgid "floor"
msgstr ""

#: ../../reference/np_op_status.md:601
msgid ""
"JAX NumPy Document link: "
"https://jax.readthedocs.io/en/latest/_autosummary/jax.numpy.floor.html"
msgstr ""

#: ../../reference/np_op_status.md:614
msgid "floor_divide"
msgstr ""

#: ../../reference/np_op_status.md:616
msgid ""
"JAX NumPy Document link: "
"https://jax.readthedocs.io/en/latest/_autosummary/jax.numpy.floor_divide.html"
msgstr ""

#: ../../reference/np_op_status.md:629
msgid "fmax"
msgstr ""

#: ../../reference/np_op_status.md:631
msgid ""
"JAX NumPy Document link: "
"https://jax.readthedocs.io/en/latest/_autosummary/jax.numpy.fmax.html"
msgstr ""

#: ../../reference/np_op_status.md:644
msgid "fmin"
msgstr ""

#: ../../reference/np_op_status.md:646
msgid ""
"JAX NumPy Document link: "
"https://jax.readthedocs.io/en/latest/_autosummary/jax.numpy.fmin.html"
msgstr ""

#: ../../reference/np_op_status.md:659
msgid "fmod"
msgstr ""

#: ../../reference/np_op_status.md:661
msgid ""
"JAX NumPy Document link: "
"https://jax.readthedocs.io/en/latest/_autosummary/jax.numpy.fmod.html"
msgstr ""

#: ../../reference/np_op_status.md:674
msgid "gcd"
msgstr ""

#: ../../reference/np_op_status.md:676
msgid ""
"JAX NumPy Document link: "
"https://jax.readthedocs.io/en/latest/_autosummary/jax.numpy.gcd.html"
msgstr ""

#: ../../reference/np_op_status.md:684 ../../reference/np_op_status.md:908
msgid "secret while"
msgstr ""

#: ../../reference/np_op_status.md:685
msgid "greater"
msgstr ""

#: ../../reference/np_op_status.md:687
msgid ""
"JAX NumPy Document link: "
"https://jax.readthedocs.io/en/latest/_autosummary/jax.numpy.greater.html"
msgstr ""

#: ../../reference/np_op_status.md:701
msgid "greater_equal"
msgstr ""

#: ../../reference/np_op_status.md:703
msgid ""
"JAX NumPy Document link: "
"https://jax.readthedocs.io/en/latest/_autosummary/jax.numpy.greater_equal.html"
msgstr ""

#: ../../reference/np_op_status.md:717
msgid "heaviside"
msgstr ""

#: ../../reference/np_op_status.md:719
msgid ""
"JAX NumPy Document link: "
"https://jax.readthedocs.io/en/latest/_autosummary/jax.numpy.heaviside.html"
msgstr ""

#: ../../reference/np_op_status.md:732
msgid "hypot"
msgstr ""

#: ../../reference/np_op_status.md:734
msgid ""
"JAX NumPy Document link: "
"https://jax.readthedocs.io/en/latest/_autosummary/jax.numpy.hypot.html"
msgstr ""

#: ../../reference/np_op_status.md:747
msgid "i0"
msgstr ""

#: ../../reference/np_op_status.md:749
msgid ""
"JAX NumPy Document link: "
"https://jax.readthedocs.io/en/latest/_autosummary/jax.numpy.i0.html"
msgstr ""

#: ../../reference/np_op_status.md:752 ../../reference/np_op_status.md:914
#: ../../reference/np_op_status.md:1275
msgid "Result is incorrect. Please check *Note* for details."
msgstr ""

#: ../../reference/np_op_status.md:757
msgid "accuracy"
msgstr ""

#: ../../reference/np_op_status.md:758
msgid "imag"
msgstr ""

#: ../../reference/np_op_status.md:760
msgid ""
"JAX NumPy Document link: "
"https://jax.readthedocs.io/en/latest/_autosummary/jax.numpy.imag.html"
msgstr ""

#: ../../reference/np_op_status.md:773
msgid "invert"
msgstr ""

#: ../../reference/np_op_status.md:775
msgid ""
"JAX NumPy Document link: "
"https://jax.readthedocs.io/en/latest/_autosummary/jax.numpy.invert.html"
msgstr ""

#: ../../reference/np_op_status.md:787
msgid "isclose"
msgstr ""

#: ../../reference/np_op_status.md:789
msgid ""
"JAX NumPy Document link: "
"https://jax.readthedocs.io/en/latest/_autosummary/jax.numpy.isclose.html"
msgstr ""

#: ../../reference/np_op_status.md:803
msgid "iscomplex"
msgstr ""

#: ../../reference/np_op_status.md:805
msgid ""
"JAX NumPy Document link: "
"https://jax.readthedocs.io/en/latest/_autosummary/jax.numpy.iscomplex.html"
msgstr ""

#: ../../reference/np_op_status.md:818
msgid "isfinite"
msgstr ""

#: ../../reference/np_op_status.md:820
msgid ""
"JAX NumPy Document link: "
"https://jax.readthedocs.io/en/latest/_autosummary/jax.numpy.isfinite.html"
msgstr ""

#: ../../reference/np_op_status.md:823 ../../reference/np_op_status.md:830
#: ../../reference/np_op_status.md:837 ../../reference/np_op_status.md:844
#: ../../reference/np_op_status.md:851 ../../reference/np_op_status.md:1225
#: ../../reference/np_op_status.md:1232 ../../reference/np_op_status.md:1239
#: ../../reference/np_op_status.md:1246 ../../reference/np_op_status.md:1253
msgid ""
"Not supported by design. We couldn't fix this in near future. Please "
"check *Note* for details."
msgstr ""

#: ../../reference/np_op_status.md:825
msgid "isinf"
msgstr ""

#: ../../reference/np_op_status.md:827
msgid ""
"JAX NumPy Document link: "
"https://jax.readthedocs.io/en/latest/_autosummary/jax.numpy.isinf.html"
msgstr ""

#: ../../reference/np_op_status.md:832
msgid "isnan"
msgstr ""

#: ../../reference/np_op_status.md:834
msgid ""
"JAX NumPy Document link: "
"https://jax.readthedocs.io/en/latest/_autosummary/jax.numpy.isnan.html"
msgstr ""

#: ../../reference/np_op_status.md:839
msgid "isneginf"
msgstr ""

#: ../../reference/np_op_status.md:841
msgid ""
"JAX NumPy Document link: "
"https://jax.readthedocs.io/en/latest/_autosummary/jax.numpy.isneginf.html"
msgstr ""

#: ../../reference/np_op_status.md:846
msgid "isposinf"
msgstr ""

#: ../../reference/np_op_status.md:848
msgid ""
"JAX NumPy Document link: "
"https://jax.readthedocs.io/en/latest/_autosummary/jax.numpy.isposinf.html"
msgstr ""

#: ../../reference/np_op_status.md:853
msgid "isreal"
msgstr ""

#: ../../reference/np_op_status.md:855
msgid ""
"JAX NumPy Document link: "
"https://jax.readthedocs.io/en/latest/_autosummary/jax.numpy.isreal.html"
msgstr ""

#: ../../reference/np_op_status.md:868
msgid "isrealobj"
msgstr ""

#: ../../reference/np_op_status.md:870
msgid ""
"JAX NumPy Document link: "
"https://jax.readthedocs.io/en/latest/_autosummary/jax.numpy.isrealobj.html"
msgstr ""

#: ../../reference/np_op_status.md:883
msgid "kron"
msgstr ""

#: ../../reference/np_op_status.md:885
msgid ""
"JAX NumPy Document link: "
"https://jax.readthedocs.io/en/latest/_autosummary/jax.numpy.kron.html"
msgstr ""

#: ../../reference/np_op_status.md:898
msgid "lcm"
msgstr ""

#: ../../reference/np_op_status.md:900
msgid ""
"JAX NumPy Document link: "
"https://jax.readthedocs.io/en/latest/_autosummary/jax.numpy.lcm.html"
msgstr ""

#: ../../reference/np_op_status.md:909
msgid "ldexp"
msgstr ""

#: ../../reference/np_op_status.md:911
msgid ""
"JAX NumPy Document link: "
"https://jax.readthedocs.io/en/latest/_autosummary/jax.numpy.ldexp.html"
msgstr ""

#: ../../reference/np_op_status.md:919 ../../reference/np_op_status.md:1280
msgid "IEEE-754"
msgstr ""

#: ../../reference/np_op_status.md:920
msgid "left_shift"
msgstr ""

#: ../../reference/np_op_status.md:922
msgid ""
"JAX NumPy Document link: "
"https://jax.readthedocs.io/en/latest/_autosummary/jax.numpy.left_shift.html"
msgstr ""

#: ../../reference/np_op_status.md:934
msgid "less"
msgstr ""

#: ../../reference/np_op_status.md:936
msgid ""
"JAX NumPy Document link: "
"https://jax.readthedocs.io/en/latest/_autosummary/jax.numpy.less.html"
msgstr ""

#: ../../reference/np_op_status.md:950
msgid "less_equal"
msgstr ""

#: ../../reference/np_op_status.md:952
msgid ""
"JAX NumPy Document link: "
"https://jax.readthedocs.io/en/latest/_autosummary/jax.numpy.less_equal.html"
msgstr ""

#: ../../reference/np_op_status.md:966
msgid "log"
msgstr ""

#: ../../reference/np_op_status.md:968
msgid ""
"JAX NumPy Document link: "
"https://jax.readthedocs.io/en/latest/_autosummary/jax.numpy.log.html"
msgstr ""

#: ../../reference/np_op_status.md:981
msgid "log10"
msgstr ""

#: ../../reference/np_op_status.md:983
msgid ""
"JAX NumPy Document link: "
"https://jax.readthedocs.io/en/latest/_autosummary/jax.numpy.log10.html"
msgstr ""

#: ../../reference/np_op_status.md:996 ../../reference/np_op_status.md:1011
msgid "log1p"
msgstr ""

#: ../../reference/np_op_status.md:998 ../../reference/np_op_status.md:1013
msgid ""
"JAX NumPy Document link: "
"https://jax.readthedocs.io/en/latest/_autosummary/jax.numpy.log1p.html"
msgstr ""

#: ../../reference/np_op_status.md:1026
msgid "log2"
msgstr ""

#: ../../reference/np_op_status.md:1028
msgid ""
"JAX NumPy Document link: "
"https://jax.readthedocs.io/en/latest/_autosummary/jax.numpy.log2.html"
msgstr ""

#: ../../reference/np_op_status.md:1041
msgid "logaddexp"
msgstr ""

#: ../../reference/np_op_status.md:1043
msgid ""
"JAX NumPy Document link: "
"https://jax.readthedocs.io/en/latest/_autosummary/jax.numpy.logaddexp.html"
msgstr ""

#: ../../reference/np_op_status.md:1052
msgid "logaddexp2"
msgstr ""

#: ../../reference/np_op_status.md:1054
msgid ""
"JAX NumPy Document link: "
"https://jax.readthedocs.io/en/latest/_autosummary/jax.numpy.logaddexp2.html"
msgstr ""

#: ../../reference/np_op_status.md:1063
msgid "logical_and"
msgstr ""

#: ../../reference/np_op_status.md:1065
msgid ""
"JAX NumPy Document link: "
"https://jax.readthedocs.io/en/latest/_autosummary/jax.numpy.logical_and.html"
msgstr ""

#: ../../reference/np_op_status.md:1079
msgid "logical_not"
msgstr ""

#: ../../reference/np_op_status.md:1081
msgid ""
"JAX NumPy Document link: "
"https://jax.readthedocs.io/en/latest/_autosummary/jax.numpy.logical_not.html"
msgstr ""

#: ../../reference/np_op_status.md:1095
msgid "logical_or"
msgstr ""

#: ../../reference/np_op_status.md:1097
msgid ""
"JAX NumPy Document link: "
"https://jax.readthedocs.io/en/latest/_autosummary/jax.numpy.logical_or.html"
msgstr ""

#: ../../reference/np_op_status.md:1111
msgid "logical_xor"
msgstr ""

#: ../../reference/np_op_status.md:1113
msgid ""
"JAX NumPy Document link: "
"https://jax.readthedocs.io/en/latest/_autosummary/jax.numpy.logical_xor.html"
msgstr ""

#: ../../reference/np_op_status.md:1127
msgid "maximum"
msgstr ""

#: ../../reference/np_op_status.md:1129
msgid ""
"JAX NumPy Document link: "
"https://jax.readthedocs.io/en/latest/_autosummary/jax.numpy.maximum.html"
msgstr ""

#: ../../reference/np_op_status.md:1143
msgid "mean"
msgstr ""

#: ../../reference/np_op_status.md:1145
msgid ""
"JAX NumPy Document link: "
"https://jax.readthedocs.io/en/latest/_autosummary/jax.numpy.mean.html"
msgstr ""

#: ../../reference/np_op_status.md:1158
msgid "minimum"
msgstr ""

#: ../../reference/np_op_status.md:1160
msgid ""
"JAX NumPy Document link: "
"https://jax.readthedocs.io/en/latest/_autosummary/jax.numpy.minimum.html"
msgstr ""

#: ../../reference/np_op_status.md:1174
msgid "mod"
msgstr ""

#: ../../reference/np_op_status.md:1176
msgid ""
"JAX NumPy Document link: "
"https://jax.readthedocs.io/en/latest/_autosummary/jax.numpy.mod.html"
msgstr ""

#: ../../reference/np_op_status.md:1189
msgid "modf"
msgstr ""

#: ../../reference/np_op_status.md:1191
msgid ""
"JAX NumPy Document link: "
"https://jax.readthedocs.io/en/latest/_autosummary/jax.numpy.modf.html"
msgstr ""

#: ../../reference/np_op_status.md:1204
msgid "multiply"
msgstr ""

#: ../../reference/np_op_status.md:1206
msgid ""
"JAX NumPy Document link: "
"https://jax.readthedocs.io/en/latest/_autosummary/jax.numpy.multiply.html"
msgstr ""

#: ../../reference/np_op_status.md:1220
msgid "nanargmax"
msgstr ""

#: ../../reference/np_op_status.md:1222
msgid ""
"JAX NumPy Document link: "
"https://jax.readthedocs.io/en/latest/_autosummary/jax.numpy.nanargmax.html"
msgstr ""

#: ../../reference/np_op_status.md:1227
msgid "nanargmin"
msgstr ""

#: ../../reference/np_op_status.md:1229
msgid ""
"JAX NumPy Document link: "
"https://jax.readthedocs.io/en/latest/_autosummary/jax.numpy.nanargmin.html"
msgstr ""

#: ../../reference/np_op_status.md:1234
msgid "nanmean"
msgstr ""

#: ../../reference/np_op_status.md:1236
msgid ""
"JAX NumPy Document link: "
"https://jax.readthedocs.io/en/latest/_autosummary/jax.numpy.nanmean.html"
msgstr ""

#: ../../reference/np_op_status.md:1241
msgid "nanprod"
msgstr ""

#: ../../reference/np_op_status.md:1243
msgid ""
"JAX NumPy Document link: "
"https://jax.readthedocs.io/en/latest/_autosummary/jax.numpy.nanprod.html"
msgstr ""

#: ../../reference/np_op_status.md:1248
msgid "nansum"
msgstr ""

#: ../../reference/np_op_status.md:1250
msgid ""
"JAX NumPy Document link: "
"https://jax.readthedocs.io/en/latest/_autosummary/jax.numpy.nansum.html"
msgstr ""

#: ../../reference/np_op_status.md:1255
msgid "negative"
msgstr ""

#: ../../reference/np_op_status.md:1257
msgid ""
"JAX NumPy Document link: "
"https://jax.readthedocs.io/en/latest/_autosummary/jax.numpy.negative.html"
msgstr ""

#: ../../reference/np_op_status.md:1270
msgid "nextafter"
msgstr ""

#: ../../reference/np_op_status.md:1272
msgid ""
"JAX NumPy Document link: "
"https://jax.readthedocs.io/en/latest/_autosummary/jax.numpy.nextafter.html"
msgstr ""

#: ../../reference/np_op_status.md:1281
msgid "not_equal"
msgstr ""

#: ../../reference/np_op_status.md:1283
msgid ""
"JAX NumPy Document link: "
"https://jax.readthedocs.io/en/latest/_autosummary/jax.numpy.not_equal.html"
msgstr ""

#: ../../reference/np_op_status.md:1297
msgid "outer"
msgstr ""

#: ../../reference/np_op_status.md:1299
msgid ""
"JAX NumPy Document link: "
"https://jax.readthedocs.io/en/latest/_autosummary/jax.numpy.outer.html"
msgstr ""

#: ../../reference/np_op_status.md:1312
msgid "polyval"
msgstr ""

#: ../../reference/np_op_status.md:1314
msgid ""
"JAX NumPy Document link: "
"https://jax.readthedocs.io/en/latest/_autosummary/jax.numpy.polyval.html"
msgstr ""

#: ../../reference/np_op_status.md:1327
msgid "positive"
msgstr ""

#: ../../reference/np_op_status.md:1329
msgid ""
"JAX NumPy Document link: "
"https://jax.readthedocs.io/en/latest/_autosummary/jax.numpy.positive.html"
msgstr ""

#: ../../reference/np_op_status.md:1342
msgid "power"
msgstr ""

#: ../../reference/np_op_status.md:1344
msgid ""
"JAX NumPy Document link: "
"https://jax.readthedocs.io/en/latest/_autosummary/jax.numpy.power.html"
msgstr ""

#: ../../reference/np_op_status.md:1357
msgid "prod"
msgstr ""

#: ../../reference/np_op_status.md:1359
msgid ""
"JAX NumPy Document link: "
"https://jax.readthedocs.io/en/latest/_autosummary/jax.numpy.prod.html"
msgstr ""

#: ../../reference/np_op_status.md:1373
msgid "rad2deg"
msgstr ""

#: ../../reference/np_op_status.md:1375
msgid ""
"JAX NumPy Document link: "
"https://jax.readthedocs.io/en/latest/_autosummary/jax.numpy.rad2deg.html"
msgstr ""

#: ../../reference/np_op_status.md:1384
msgid "ravel"
msgstr ""

#: ../../reference/np_op_status.md:1386
msgid ""
"JAX NumPy Document link: "
"https://jax.readthedocs.io/en/latest/_autosummary/jax.numpy.ravel.html"
msgstr ""

#: ../../reference/np_op_status.md:1400
msgid "real"
msgstr ""

#: ../../reference/np_op_status.md:1402
msgid ""
"JAX NumPy Document link: "
"https://jax.readthedocs.io/en/latest/_autosummary/jax.numpy.real.html"
msgstr ""

#: ../../reference/np_op_status.md:1415
msgid "reciprocal"
msgstr ""

#: ../../reference/np_op_status.md:1417
msgid ""
"JAX NumPy Document link: "
"https://jax.readthedocs.io/en/latest/_autosummary/jax.numpy.reciprocal.html"
msgstr ""

#: ../../reference/np_op_status.md:1426
msgid "remainder"
msgstr ""

#: ../../reference/np_op_status.md:1428
msgid ""
"JAX NumPy Document link: "
"https://jax.readthedocs.io/en/latest/_autosummary/jax.numpy.remainder.html"
msgstr ""

#: ../../reference/np_op_status.md:1441
msgid "right_shift"
msgstr ""

#: ../../reference/np_op_status.md:1443
msgid ""
"JAX NumPy Document link: "
"https://jax.readthedocs.io/en/latest/_autosummary/jax.numpy.right_shift.html"
msgstr ""

#: ../../reference/np_op_status.md:1455
msgid "rint"
msgstr ""

#: ../../reference/np_op_status.md:1457
msgid ""
"JAX NumPy Document link: "
"https://jax.readthedocs.io/en/latest/_autosummary/jax.numpy.rint.html"
msgstr ""

#: ../../reference/np_op_status.md:1466
msgid "sign"
msgstr ""

#: ../../reference/np_op_status.md:1468
msgid ""
"JAX NumPy Document link: "
"https://jax.readthedocs.io/en/latest/_autosummary/jax.numpy.sign.html"
msgstr ""

#: ../../reference/np_op_status.md:1481
msgid "signbit"
msgstr ""

#: ../../reference/np_op_status.md:1483
msgid ""
"JAX NumPy Document link: "
"https://jax.readthedocs.io/en/latest/_autosummary/jax.numpy.signbit.html"
msgstr ""

#: ../../reference/np_op_status.md:1496
msgid "sin"
msgstr ""

#: ../../reference/np_op_status.md:1498
msgid ""
"JAX NumPy Document link: "
"https://jax.readthedocs.io/en/latest/_autosummary/jax.numpy.sin.html"
msgstr ""

#: ../../reference/np_op_status.md:1511
msgid "sinc"
msgstr ""

#: ../../reference/np_op_status.md:1513
msgid ""
"JAX NumPy Document link: "
"https://jax.readthedocs.io/en/latest/_autosummary/jax.numpy.sinc.html"
msgstr ""

#: ../../reference/np_op_status.md:1526
msgid "sinh"
msgstr ""

#: ../../reference/np_op_status.md:1528
msgid ""
"JAX NumPy Document link: "
"https://jax.readthedocs.io/en/latest/_autosummary/jax.numpy.sinh.html"
msgstr ""

#: ../../reference/np_op_status.md:1541
msgid "sqrt"
msgstr ""

#: ../../reference/np_op_status.md:1543
msgid ""
"JAX NumPy Document link: "
"https://jax.readthedocs.io/en/latest/_autosummary/jax.numpy.sqrt.html"
msgstr ""

#: ../../reference/np_op_status.md:1556 ../../reference/np_op_status.md:1572
msgid "square"
msgstr ""

#: ../../reference/np_op_status.md:1558 ../../reference/np_op_status.md:1574
msgid ""
"JAX NumPy Document link: "
"https://jax.readthedocs.io/en/latest/_autosummary/jax.numpy.square.html"
msgstr ""

#: ../../reference/np_op_status.md:1587
msgid "subtract"
msgstr ""

#: ../../reference/np_op_status.md:1589
msgid ""
"JAX NumPy Document link: "
"https://jax.readthedocs.io/en/latest/_autosummary/jax.numpy.subtract.html"
msgstr ""

#: ../../reference/np_op_status.md:1602
msgid "sum"
msgstr ""

#: ../../reference/np_op_status.md:1604
msgid ""
"JAX NumPy Document link: "
"https://jax.readthedocs.io/en/latest/_autosummary/jax.numpy.sum.html"
msgstr ""

#: ../../reference/np_op_status.md:1616
msgid "tan"
msgstr ""

#: ../../reference/np_op_status.md:1618
msgid ""
"JAX NumPy Document link: "
"https://jax.readthedocs.io/en/latest/_autosummary/jax.numpy.tan.html"
msgstr ""

#: ../../reference/np_op_status.md:1626
msgid "stablehlo.tan"
msgstr ""

#: ../../reference/np_op_status.md:1627
msgid "tanh"
msgstr ""

#: ../../reference/np_op_status.md:1629
msgid ""
"JAX NumPy Document link: "
"https://jax.readthedocs.io/en/latest/_autosummary/jax.numpy.tanh.html"
msgstr ""

#: ../../reference/np_op_status.md:1642
msgid "transpose"
msgstr ""

#: ../../reference/np_op_status.md:1644
msgid ""
"JAX NumPy Document link: "
"https://jax.readthedocs.io/en/latest/_autosummary/jax.numpy.transpose.html"
msgstr ""

#: ../../reference/np_op_status.md:1658
msgid "true_divide"
msgstr ""

#: ../../reference/np_op_status.md:1660
msgid ""
"JAX NumPy Document link: "
"https://jax.readthedocs.io/en/latest/_autosummary/jax.numpy.true_divide.html"
msgstr ""

#: ../../reference/np_op_status.md:1673
msgid "trunc"
msgstr ""

#: ../../reference/np_op_status.md:1675
msgid ""
"JAX NumPy Document link: "
"https://jax.readthedocs.io/en/latest/_autosummary/jax.numpy.trunc.html"
msgstr ""

#: ../../reference/np_op_status.md:1688
msgid "unwrap"
msgstr ""

#: ../../reference/np_op_status.md:1690
msgid ""
"JAX NumPy Document link: "
"https://jax.readthedocs.io/en/latest/_autosummary/jax.numpy.unwrap.html"
msgstr ""

#: ../../reference/pphlo_doc.rst:2
msgid "PPHLO API reference"
msgstr ""

#: ../../reference/pphlo_doc.rst:4
msgid ""
"PPHLO is short for (Privacy-Preserving High-Level Operations), it's the "
"assembly language of SPU."
msgstr ""

#: ../../reference/pphlo_doc.rst:6
msgid ""
"PPHLO is built on `MLIR <https://mlir.llvm.org/>`_ infrastructure, the "
"concrete ops definition could be found :spu_code_host:`here "
"<spu/blob/main/libspu/dialect/pphlo/IR/ops.td>`."
msgstr ""

#: ../../reference/pphlo_doc.rst:9
msgid "Op List"
msgstr ""

#: ../../reference/pphlo_op_doc.md:2
msgid "`pphlo.pad` (spu::pphlo::PadOp)"
msgstr ""

#: ../../reference/pphlo_op_doc.md:4
msgid "_Pad operator_"
msgstr ""

#: ../../reference/pphlo_op_doc.md:7 ../../reference/pphlo_op_doc.md:60
#: ../../reference/pphlo_op_doc.md:93 ../../reference/pphlo_op_doc.md:128
#: ../../reference/pphlo_op_doc.md:163 ../../reference/pphlo_op_doc.md:205
#: ../../reference/pphlo_op_doc.md:240 ../../reference/pphlo_op_doc.md:274
#: ../../reference/pphlo_op_doc.md:337 ../../reference/pphlo_op_doc.md:370
#: ../../reference/pphlo_op_doc.md:406 ../../reference/pphlo_op_doc.md:442
#: ../../reference/pphlo_op_doc.md:509 ../../reference/pphlo_op_doc.md:542
#: ../../reference/pphlo_op_doc.md:587 ../../reference/pphlo_op_doc.md:620
#: ../../reference/pphlo_op_doc.md:659 ../../reference/pphlo_op_doc.md:694
#: ../../reference/pphlo_op_doc.md:736 ../../reference/pphlo_op_doc.md:772
#: ../../reference/pphlo_op_doc.md:817 ../../reference/pphlo_op_doc.md:871
#: ../../reference/pphlo_op_doc.md:906 ../../reference/pphlo_op_doc.md:939
#: ../../reference/pphlo_op_doc.md:972 ../../reference/pphlo_op_doc.md:1002
#: ../../reference/pphlo_op_doc.md:1020 ../../reference/pphlo_op_doc.md:1055
#: ../../reference/pphlo_op_doc.md:1112 ../../reference/pphlo_op_doc.md:1146
#: ../../reference/pphlo_op_doc.md:1180 ../../reference/pphlo_op_doc.md:1215
#: ../../reference/pphlo_op_doc.md:1250 ../../reference/pphlo_op_doc.md:1283
#: ../../reference/pphlo_op_doc.md:1316 ../../reference/pphlo_op_doc.md:1349
#: ../../reference/pphlo_op_doc.md:1384 ../../reference/pphlo_op_doc.md:1428
#: ../../reference/pphlo_op_doc.md:1463 ../../reference/pphlo_op_doc.md:1498
#: ../../reference/pphlo_op_doc.md:1531 ../../reference/pphlo_op_doc.md:1566
#: ../../reference/pphlo_op_doc.md:1599 ../../reference/pphlo_op_doc.md:1634
#: ../../reference/pphlo_op_doc.md:1674 ../../reference/pphlo_op_doc.md:1709
#: ../../reference/pphlo_op_doc.md:1743 ../../reference/pphlo_op_doc.md:1836
#: ../../reference/pphlo_op_doc.md:1871 ../../reference/pphlo_op_doc.md:1904
#: ../../reference/pphlo_op_doc.md:1929 ../../reference/pphlo_op_doc.md:1995
msgid "Syntax:"
msgstr ""

#: ../../reference/pphlo_op_doc.md:17
msgid ""
"Expands `operand` by padding around the tensor as well as between the "
"elements of the tensor with the given `padding_value`."
msgstr ""

#: ../../reference/pphlo_op_doc.md:19
msgid ""
"`edge_padding_low` and `edge_padding_high` specify the amount of padding "
"added at the low-end (next to index 0) and the high-end (next to the "
"highest index) of each dimension respectively. The amount of padding can "
"be negative, where the absolute value of negative padding indicates the "
"number of elements to remove from the specified dimension."
msgstr ""

#: ../../reference/pphlo_op_doc.md:22
msgid ""
"`interior_padding` specifies the amount of padding added between any two "
"elements in each dimension which may not be negative. Interior padding "
"occurs before edge padding such that negative edge padding will remove "
"elements from the interior-padded operand."
msgstr ""

#: ../../reference/pphlo_op_doc.md:25
msgid "Ref https://github.com/openxla/stablehlo/blob/main/docs/spec.md#pad"
msgstr ""

#: ../../reference/pphlo_op_doc.md:27 ../../reference/pphlo_op_doc.md:285
#: ../../reference/pphlo_op_doc.md:452 ../../reference/pphlo_op_doc.md:1881
msgid "Traits: `AlwaysSpeculatableImplTrait`, `SameOperandsAndResultElementType`"
msgstr ""

#: ../../reference/pphlo_op_doc.md:29 ../../reference/pphlo_op_doc.md:72
#: ../../reference/pphlo_op_doc.md:106 ../../reference/pphlo_op_doc.md:141
#: ../../reference/pphlo_op_doc.md:218 ../../reference/pphlo_op_doc.md:349
#: ../../reference/pphlo_op_doc.md:599 ../../reference/pphlo_op_doc.md:672
#: ../../reference/pphlo_op_doc.md:750 ../../reference/pphlo_op_doc.md:884
#: ../../reference/pphlo_op_doc.md:918 ../../reference/pphlo_op_doc.md:951
#: ../../reference/pphlo_op_doc.md:984 ../../reference/pphlo_op_doc.md:1033
#: ../../reference/pphlo_op_doc.md:1068 ../../reference/pphlo_op_doc.md:1193
#: ../../reference/pphlo_op_doc.md:1228 ../../reference/pphlo_op_doc.md:1262
#: ../../reference/pphlo_op_doc.md:1295 ../../reference/pphlo_op_doc.md:1328
#: ../../reference/pphlo_op_doc.md:1362 ../../reference/pphlo_op_doc.md:1441
#: ../../reference/pphlo_op_doc.md:1476 ../../reference/pphlo_op_doc.md:1510
#: ../../reference/pphlo_op_doc.md:1544 ../../reference/pphlo_op_doc.md:1578
#: ../../reference/pphlo_op_doc.md:1612 ../../reference/pphlo_op_doc.md:1687
#: ../../reference/pphlo_op_doc.md:1753 ../../reference/pphlo_op_doc.md:1849
msgid ""
"Interfaces: `ConditionallySpeculatable`, `InferShapedTypeOpInterface`, "
"`InferTypeOpInterface`, `NoMemoryEffect (MemoryEffectOpInterface)`"
msgstr ""

#: ../../reference/pphlo_op_doc.md:31 ../../reference/pphlo_op_doc.md:74
#: ../../reference/pphlo_op_doc.md:108 ../../reference/pphlo_op_doc.md:143
#: ../../reference/pphlo_op_doc.md:175 ../../reference/pphlo_op_doc.md:220
#: ../../reference/pphlo_op_doc.md:255 ../../reference/pphlo_op_doc.md:289
#: ../../reference/pphlo_op_doc.md:351 ../../reference/pphlo_op_doc.md:385
#: ../../reference/pphlo_op_doc.md:422 ../../reference/pphlo_op_doc.md:456
#: ../../reference/pphlo_op_doc.md:489 ../../reference/pphlo_op_doc.md:523
#: ../../reference/pphlo_op_doc.md:559 ../../reference/pphlo_op_doc.md:601
#: ../../reference/pphlo_op_doc.md:674 ../../reference/pphlo_op_doc.md:709
#: ../../reference/pphlo_op_doc.md:752 ../../reference/pphlo_op_doc.md:790
#: ../../reference/pphlo_op_doc.md:832 ../../reference/pphlo_op_doc.md:858
#: ../../reference/pphlo_op_doc.md:886 ../../reference/pphlo_op_doc.md:920
#: ../../reference/pphlo_op_doc.md:953 ../../reference/pphlo_op_doc.md:986
#: ../../reference/pphlo_op_doc.md:1035 ../../reference/pphlo_op_doc.md:1070
#: ../../reference/pphlo_op_doc.md:1127 ../../reference/pphlo_op_doc.md:1160
#: ../../reference/pphlo_op_doc.md:1195 ../../reference/pphlo_op_doc.md:1230
#: ../../reference/pphlo_op_doc.md:1264 ../../reference/pphlo_op_doc.md:1297
#: ../../reference/pphlo_op_doc.md:1330 ../../reference/pphlo_op_doc.md:1364
#: ../../reference/pphlo_op_doc.md:1400 ../../reference/pphlo_op_doc.md:1443
#: ../../reference/pphlo_op_doc.md:1478 ../../reference/pphlo_op_doc.md:1512
#: ../../reference/pphlo_op_doc.md:1546 ../../reference/pphlo_op_doc.md:1580
#: ../../reference/pphlo_op_doc.md:1614 ../../reference/pphlo_op_doc.md:1648
#: ../../reference/pphlo_op_doc.md:1689 ../../reference/pphlo_op_doc.md:1724
#: ../../reference/pphlo_op_doc.md:1755 ../../reference/pphlo_op_doc.md:1851
#: ../../reference/pphlo_op_doc.md:1885 ../../reference/pphlo_op_doc.md:1916
#: ../../reference/pphlo_op_doc.md:1943
#, python-brace-format
msgid "Effects: `MemoryEffects::Effect{}`"
msgstr ""

#: ../../reference/pphlo_op_doc.md:33 ../../reference/pphlo_op_doc.md:177
#: ../../reference/pphlo_op_doc.md:291 ../../reference/pphlo_op_doc.md:458
#: ../../reference/pphlo_op_doc.md:491 ../../reference/pphlo_op_doc.md:561
#: ../../reference/pphlo_op_doc.md:634 ../../reference/pphlo_op_doc.md:711
#: ../../reference/pphlo_op_doc.md:792 ../../reference/pphlo_op_doc.md:1162
#: ../../reference/pphlo_op_doc.md:1402 ../../reference/pphlo_op_doc.md:1650
#: ../../reference/pphlo_op_doc.md:1779 ../../reference/pphlo_op_doc.md:1809
#: ../../reference/pphlo_op_doc.md:1945
msgid "Attributes:"
msgstr ""

#: ../../reference/pphlo_op_doc.md:42 ../../reference/pphlo_op_doc.md:76
#: ../../reference/pphlo_op_doc.md:110 ../../reference/pphlo_op_doc.md:145
#: ../../reference/pphlo_op_doc.md:187 ../../reference/pphlo_op_doc.md:222
#: ../../reference/pphlo_op_doc.md:257 ../../reference/pphlo_op_doc.md:298
#: ../../reference/pphlo_op_doc.md:320 ../../reference/pphlo_op_doc.md:353
#: ../../reference/pphlo_op_doc.md:387 ../../reference/pphlo_op_doc.md:424
#: ../../reference/pphlo_op_doc.md:465 ../../reference/pphlo_op_doc.md:525
#: ../../reference/pphlo_op_doc.md:569 ../../reference/pphlo_op_doc.md:603
#: ../../reference/pphlo_op_doc.md:642 ../../reference/pphlo_op_doc.md:676
#: ../../reference/pphlo_op_doc.md:718 ../../reference/pphlo_op_doc.md:754
#: ../../reference/pphlo_op_doc.md:799 ../../reference/pphlo_op_doc.md:834
#: ../../reference/pphlo_op_doc.md:888 ../../reference/pphlo_op_doc.md:922
#: ../../reference/pphlo_op_doc.md:955 ../../reference/pphlo_op_doc.md:988
#: ../../reference/pphlo_op_doc.md:1009 ../../reference/pphlo_op_doc.md:1037
#: ../../reference/pphlo_op_doc.md:1072 ../../reference/pphlo_op_doc.md:1095
#: ../../reference/pphlo_op_doc.md:1129 ../../reference/pphlo_op_doc.md:1197
#: ../../reference/pphlo_op_doc.md:1232 ../../reference/pphlo_op_doc.md:1266
#: ../../reference/pphlo_op_doc.md:1299 ../../reference/pphlo_op_doc.md:1332
#: ../../reference/pphlo_op_doc.md:1366 ../../reference/pphlo_op_doc.md:1410
#: ../../reference/pphlo_op_doc.md:1445 ../../reference/pphlo_op_doc.md:1480
#: ../../reference/pphlo_op_doc.md:1514 ../../reference/pphlo_op_doc.md:1548
#: ../../reference/pphlo_op_doc.md:1582 ../../reference/pphlo_op_doc.md:1616
#: ../../reference/pphlo_op_doc.md:1657 ../../reference/pphlo_op_doc.md:1691
#: ../../reference/pphlo_op_doc.md:1726 ../../reference/pphlo_op_doc.md:1757
#: ../../reference/pphlo_op_doc.md:1786 ../../reference/pphlo_op_doc.md:1818
#: ../../reference/pphlo_op_doc.md:1853 ../../reference/pphlo_op_doc.md:1887
#: ../../reference/pphlo_op_doc.md:1918 ../../reference/pphlo_op_doc.md:1952
#: ../../reference/pphlo_op_doc.md:1977
msgid "Operands:"
msgstr ""

#: ../../reference/pphlo_op_doc.md
msgid "Operand"
msgstr ""

#: ../../reference/pphlo_op_doc.md ../../reference/runtime_config.md
msgid "Description"
msgstr ""

#: ../../reference/pphlo_op_doc.md
msgid "`operand`"
msgstr ""

#: ../../reference/pphlo_op_doc.md
msgid "statically shaped tensor of any type values"
msgstr ""

#: ../../reference/pphlo_op_doc.md
msgid "`padding_value`"
msgstr ""

#: ../../reference/pphlo_op_doc.md:49 ../../reference/pphlo_op_doc.md:82
#: ../../reference/pphlo_op_doc.md:117 ../../reference/pphlo_op_doc.md:152
#: ../../reference/pphlo_op_doc.md:193 ../../reference/pphlo_op_doc.md:229
#: ../../reference/pphlo_op_doc.md:263 ../../reference/pphlo_op_doc.md:304
#: ../../reference/pphlo_op_doc.md:326 ../../reference/pphlo_op_doc.md:359
#: ../../reference/pphlo_op_doc.md:395 ../../reference/pphlo_op_doc.md:431
#: ../../reference/pphlo_op_doc.md:471 ../../reference/pphlo_op_doc.md:498
#: ../../reference/pphlo_op_doc.md:531 ../../reference/pphlo_op_doc.md:576
#: ../../reference/pphlo_op_doc.md:609 ../../reference/pphlo_op_doc.md:648
#: ../../reference/pphlo_op_doc.md:683 ../../reference/pphlo_op_doc.md:725
#: ../../reference/pphlo_op_doc.md:761 ../../reference/pphlo_op_doc.md:806
#: ../../reference/pphlo_op_doc.md:842 ../../reference/pphlo_op_doc.md:860
#: ../../reference/pphlo_op_doc.md:895 ../../reference/pphlo_op_doc.md:928
#: ../../reference/pphlo_op_doc.md:961 ../../reference/pphlo_op_doc.md:994
#: ../../reference/pphlo_op_doc.md:1044 ../../reference/pphlo_op_doc.md:1079
#: ../../reference/pphlo_op_doc.md:1101 ../../reference/pphlo_op_doc.md:1135
#: ../../reference/pphlo_op_doc.md:1169 ../../reference/pphlo_op_doc.md:1204
#: ../../reference/pphlo_op_doc.md:1239 ../../reference/pphlo_op_doc.md:1272
#: ../../reference/pphlo_op_doc.md:1305 ../../reference/pphlo_op_doc.md:1338
#: ../../reference/pphlo_op_doc.md:1373 ../../reference/pphlo_op_doc.md:1417
#: ../../reference/pphlo_op_doc.md:1452 ../../reference/pphlo_op_doc.md:1487
#: ../../reference/pphlo_op_doc.md:1520 ../../reference/pphlo_op_doc.md:1555
#: ../../reference/pphlo_op_doc.md:1588 ../../reference/pphlo_op_doc.md:1623
#: ../../reference/pphlo_op_doc.md:1663 ../../reference/pphlo_op_doc.md:1698
#: ../../reference/pphlo_op_doc.md:1732 ../../reference/pphlo_op_doc.md:1763
#: ../../reference/pphlo_op_doc.md:1793 ../../reference/pphlo_op_doc.md:1825
#: ../../reference/pphlo_op_doc.md:1860 ../../reference/pphlo_op_doc.md:1893
#: ../../reference/pphlo_op_doc.md:1958 ../../reference/pphlo_op_doc.md:1984
msgid "Results:"
msgstr ""

#: ../../reference/pphlo_op_doc.md
msgid "Result"
msgstr ""

#: ../../reference/pphlo_op_doc.md
msgid "&laquo;unnamed&raquo;"
msgstr ""

#: ../../reference/pphlo_op_doc.md:55
msgid "`pphlo.abs` (spu::pphlo::AbsOp)"
msgstr ""

#: ../../reference/pphlo_op_doc.md:57
msgid "_Absolute value operator_"
msgstr ""

#: ../../reference/pphlo_op_doc.md:66
msgid ""
"Performs element-wise abs operation on operand tensor and produces a "
"result tensor."
msgstr ""

#: ../../reference/pphlo_op_doc.md:68
msgid "Ref https://github.com/openxla/stablehlo/blob/main/docs/spec.md#abs"
msgstr ""

#: ../../reference/pphlo_op_doc.md:70 ../../reference/pphlo_op_doc.md:347
#: ../../reference/pphlo_op_doc.md:597 ../../reference/pphlo_op_doc.md:916
#: ../../reference/pphlo_op_doc.md:949 ../../reference/pphlo_op_doc.md:982
#: ../../reference/pphlo_op_doc.md:1260 ../../reference/pphlo_op_doc.md:1293
#: ../../reference/pphlo_op_doc.md:1326 ../../reference/pphlo_op_doc.md:1508
#: ../../reference/pphlo_op_doc.md:1576 ../../reference/pphlo_op_doc.md:1644
#: ../../reference/pphlo_op_doc.md:1751
msgid ""
"Traits: `AlwaysSpeculatableImplTrait`, `Elementwise`, "
"`SameOperandsAndResultShape`, `SameOperandsAndResultType`"
msgstr ""

#: ../../reference/pphlo_op_doc.md
msgid ""
"statically shaped tensor of pred (AKA boolean or 1-bit integer) or Secret"
" of 1-bit signless integer values or 8/16/32/64-bit signless integer or "
"Secret of 8-bit signless integer or 16-bit signless integer or 32-bit "
"signless integer or 64-bit signless integer values or 8/16/32/64-bit "
"unsigned integer or Secret of 8/16/32/64-bit unsigned integer values or "
"16-bit float or 32-bit float or 64-bit float or Secret of 16-bit float or"
" 32-bit float or 64-bit float values or complex type with 32-bit float or"
" 64-bit float elements or Secret of complex type with 32-bit float or "
"64-bit float elements values values"
msgstr ""

#: ../../reference/pphlo_op_doc.md
msgid "`result`"
msgstr ""

#: ../../reference/pphlo_op_doc.md:88
msgid "`pphlo.add` (spu::pphlo::AddOp)"
msgstr ""

#: ../../reference/pphlo_op_doc.md:90
msgid "_Addition operator_"
msgstr ""

#: ../../reference/pphlo_op_doc.md:100
msgid ""
"Performs element-wise addition of two tensors `lhs` and `rhs` and "
"produces a `result` tensor."
msgstr ""

#: ../../reference/pphlo_op_doc.md:102
msgid "Ref https://github.com/openxla/stablehlo/blob/main/docs/spec.md#add"
msgstr ""

#: ../../reference/pphlo_op_doc.md:104 ../../reference/pphlo_op_doc.md:139
#: ../../reference/pphlo_op_doc.md:1360 ../../reference/pphlo_op_doc.md:1439
#: ../../reference/pphlo_op_doc.md:1474 ../../reference/pphlo_op_doc.md:1610
msgid ""
"Traits: `AlwaysSpeculatableImplTrait`, `Commutative`, `Elementwise`, "
"`SameOperandsAndResultShape`"
msgstr ""

#: ../../reference/pphlo_op_doc.md
msgid "`lhs`"
msgstr ""

#: ../../reference/pphlo_op_doc.md
msgid "`rhs`"
msgstr ""

#: ../../reference/pphlo_op_doc.md:123
msgid "`pphlo.and` (spu::pphlo::AndOp)"
msgstr ""

#: ../../reference/pphlo_op_doc.md:125
msgid "_And operator_"
msgstr ""

#: ../../reference/pphlo_op_doc.md:135
msgid ""
"Performs element-wise AND of two tensors `lhs` and `rhs` and produces a "
"`result` tensor."
msgstr ""

#: ../../reference/pphlo_op_doc.md:137
msgid "Ref https://github.com/openxla/stablehlo/blob/main/docs/spec.md#and"
msgstr ""

#: ../../reference/pphlo_op_doc.md
msgid ""
"statically shaped tensor of 8/16/32/64-bit signless integer or Secret of "
"8-bit signless integer or 16-bit signless integer or 32-bit signless "
"integer or 64-bit signless integer values or 8/16/32/64-bit unsigned "
"integer or Secret of 8/16/32/64-bit unsigned integer values or pred (AKA "
"boolean or 1-bit integer) or Secret of 1-bit signless integer values "
"values"
msgstr ""

#: ../../reference/pphlo_op_doc.md:158
msgid "`pphlo.argmax` (spu::pphlo::ArgMaxOp)"
msgstr ""

#: ../../reference/pphlo_op_doc.md:160
msgid "_ArgMax operator_"
msgstr ""

#: ../../reference/pphlo_op_doc.md:169
msgid "Returns the max value and index in a window."
msgstr ""

#: ../../reference/pphlo_op_doc.md:171 ../../reference/pphlo_op_doc.md:555
#: ../../reference/pphlo_op_doc.md:705 ../../reference/pphlo_op_doc.md:748
#: ../../reference/pphlo_op_doc.md:786 ../../reference/pphlo_op_doc.md:828
#: ../../reference/pphlo_op_doc.md:854 ../../reference/pphlo_op_doc.md:1156
#: ../../reference/pphlo_op_doc.md:1396
msgid "Traits: `AlwaysSpeculatableImplTrait`"
msgstr ""

#: ../../reference/pphlo_op_doc.md:173 ../../reference/pphlo_op_doc.md:253
#: ../../reference/pphlo_op_doc.md:287 ../../reference/pphlo_op_doc.md:383
#: ../../reference/pphlo_op_doc.md:420 ../../reference/pphlo_op_doc.md:487
#: ../../reference/pphlo_op_doc.md:521 ../../reference/pphlo_op_doc.md:557
#: ../../reference/pphlo_op_doc.md:707 ../../reference/pphlo_op_doc.md:856
#: ../../reference/pphlo_op_doc.md:1125 ../../reference/pphlo_op_doc.md:1158
#: ../../reference/pphlo_op_doc.md:1398 ../../reference/pphlo_op_doc.md:1722
#: ../../reference/pphlo_op_doc.md:1883 ../../reference/pphlo_op_doc.md:1914
msgid ""
"Interfaces: `ConditionallySpeculatable`, `NoMemoryEffect "
"(MemoryEffectOpInterface)`"
msgstr ""

#: ../../reference/pphlo_op_doc.md
msgid "`input`"
msgstr ""

#: ../../reference/pphlo_op_doc.md
msgid ""
"statically shaped tensor of pred (AKA boolean or 1-bit integer) or Secret"
" of 1-bit signless integer values values"
msgstr ""

#: ../../reference/pphlo_op_doc.md:200
msgid "`pphlo.atan2` (spu::pphlo::Atan2Op)"
msgstr ""

#: ../../reference/pphlo_op_doc.md:202
msgid "_Atan2 operator_"
msgstr ""

#: ../../reference/pphlo_op_doc.md:212
msgid ""
"Performs element-wise atan2 operation on `lhs` tensor and `rhs` tensor "
"and produces a `result` tensor."
msgstr ""

#: ../../reference/pphlo_op_doc.md:214
msgid "Ref https://github.com/openxla/stablehlo/blob/main/docs/spec.md#atan2"
msgstr ""

#: ../../reference/pphlo_op_doc.md:216 ../../reference/pphlo_op_doc.md:251
#: ../../reference/pphlo_op_doc.md:519 ../../reference/pphlo_op_doc.md:670
#: ../../reference/pphlo_op_doc.md:882 ../../reference/pphlo_op_doc.md:1031
#: ../../reference/pphlo_op_doc.md:1066 ../../reference/pphlo_op_doc.md:1123
#: ../../reference/pphlo_op_doc.md:1191 ../../reference/pphlo_op_doc.md:1226
#: ../../reference/pphlo_op_doc.md:1542 ../../reference/pphlo_op_doc.md:1685
#: ../../reference/pphlo_op_doc.md:1720 ../../reference/pphlo_op_doc.md:1847
msgid ""
"Traits: `AlwaysSpeculatableImplTrait`, `Elementwise`, "
"`SameOperandsAndResultShape`"
msgstr ""

#: ../../reference/pphlo_op_doc.md
msgid ""
"statically shaped tensor of 16-bit float or 32-bit float or 64-bit float "
"or Secret of 16-bit float or 32-bit float or 64-bit float values values"
msgstr ""

#: ../../reference/pphlo_op_doc.md:235
msgid "`pphlo.bitcast_convert` (spu::pphlo::BitcastConvertOp)"
msgstr ""

#: ../../reference/pphlo_op_doc.md:237
msgid "_BitcastConvert operator_"
msgstr ""

#: ../../reference/pphlo_op_doc.md:246
msgid ""
"Performs a bitcast operation on operand tensor and produces a result "
"tensor where the bits of the entire `operand` tensor are reinterpreted "
"using the type of the `result` tensor."
msgstr ""

#: ../../reference/pphlo_op_doc.md:249
msgid ""
"Ref "
"https://github.com/openxla/stablehlo/blob/main/docs/spec.md#bitcast_convert"
msgstr ""

#: ../../reference/pphlo_op_doc.md:269
msgid "`pphlo.broadcast` (spu::pphlo::BroadcastOp)"
msgstr ""

#: ../../reference/pphlo_op_doc.md:271
msgid "_Broadcast operator_"
msgstr ""

#: ../../reference/pphlo_op_doc.md:281
msgid ""
"Expands the dimensions and/or rank of an input tensor by duplicating the "
"data in the `operand` tensor and produces a `result` tensor."
msgstr ""

#: ../../reference/pphlo_op_doc.md:283
msgid ""
"Ref "
"https://github.com/openxla/stablehlo/blob/main/docs/spec.md#broadcast_in_dim"
msgstr ""

#: ../../reference/pphlo_op_doc.md:310
msgid "`pphlo.case` (spu::pphlo::CaseOp)"
msgstr ""

#: ../../reference/pphlo_op_doc.md:312
msgid "_Switch-Case operator_"
msgstr ""

#: ../../reference/pphlo_op_doc.md:314
msgid ""
"Produces the output from executing exactly one function from `branches` "
"depending on the value of `index`."
msgstr ""

#: ../../reference/pphlo_op_doc.md:316
msgid "Ref https://github.com/openxla/stablehlo/blob/main/docs/spec.md#case"
msgstr ""

#: ../../reference/pphlo_op_doc.md:318 ../../reference/pphlo_op_doc.md:1093
msgid ""
"Traits: `RecursiveMemoryEffects`, "
"`SingleBlockImplicitTerminator<ReturnOp>`, `SingleBlock`"
msgstr ""

#: ../../reference/pphlo_op_doc.md
msgid "`index`"
msgstr ""

#: ../../reference/pphlo_op_doc.md
msgid ""
"statically shaped tensor of 8/16/32/64-bit signless integer or Secret of "
"8-bit signless integer or 16-bit signless integer or 32-bit signless "
"integer or 64-bit signless integer values or 8/16/32/64-bit unsigned "
"integer or Secret of 8/16/32/64-bit unsigned integer values values"
msgstr ""

#: ../../reference/pphlo_op_doc.md
msgid ""
"variadic of statically shaped tensor of pred (AKA boolean or 1-bit "
"integer) or Secret of 1-bit signless integer values or 8/16/32/64-bit "
"signless integer or Secret of 8-bit signless integer or 16-bit signless "
"integer or 32-bit signless integer or 64-bit signless integer values or "
"8/16/32/64-bit unsigned integer or Secret of 8/16/32/64-bit unsigned "
"integer values or 16-bit float or 32-bit float or 64-bit float or Secret "
"of 16-bit float or 32-bit float or 64-bit float values or complex type "
"with 32-bit float or 64-bit float elements or Secret of complex type with"
" 32-bit float or 64-bit float elements values values"
msgstr ""

#: ../../reference/pphlo_op_doc.md:332
msgid "`pphlo.ceil` (spu::pphlo::CeilOp)"
msgstr ""

#: ../../reference/pphlo_op_doc.md:334
msgid "_Ceil operator_"
msgstr ""

#: ../../reference/pphlo_op_doc.md:343
msgid "Performs element-wise ceil of operand tensor and produces a result tensor."
msgstr ""

#: ../../reference/pphlo_op_doc.md:345
msgid "Ref https://github.com/openxla/stablehlo/blob/main/docs/spec.md#ceil"
msgstr ""

#: ../../reference/pphlo_op_doc.md:365
msgid "`pphlo.clamp` (spu::pphlo::ClampOp)"
msgstr ""

#: ../../reference/pphlo_op_doc.md:367
msgid "_Clamp operator_"
msgstr ""

#: ../../reference/pphlo_op_doc.md:377
msgid ""
"Clamps every element of the `operand` tensor between a `minimum` and "
"`maximum` value and produces a `result` tensor."
msgstr ""

#: ../../reference/pphlo_op_doc.md:379
msgid "Ref https://github.com/openxla/stablehlo/blob/main/docs/spec.md#clamp"
msgstr ""

#: ../../reference/pphlo_op_doc.md:381
msgid "Traits: `AlwaysSpeculatableImplTrait`, `SameOperandsAndResultShape`"
msgstr ""

#: ../../reference/pphlo_op_doc.md
msgid "`min`"
msgstr ""

#: ../../reference/pphlo_op_doc.md
msgid "`max`"
msgstr ""

#: ../../reference/pphlo_op_doc.md:401
msgid "`pphlo.complex` (spu::pphlo::ComplexOp)"
msgstr ""

#: ../../reference/pphlo_op_doc.md:403
msgid "_Complex operator_"
msgstr ""

#: ../../reference/pphlo_op_doc.md:413
msgid ""
"Performs element-wise conversion to a complex value from a pair of real "
"and imaginary values, `lhs` and `rhs`, and produces a `result` tensor."
msgstr ""

#: ../../reference/pphlo_op_doc.md:416
msgid "Ref https://github.com/openxla/stablehlo/blob/main/docs/spec.md#complex"
msgstr ""

#: ../../reference/pphlo_op_doc.md:418
msgid ""
"Traits: `AlwaysSpeculatableImplTrait`, `Elementwise`, "
"`SameOperandsAndResultShape`, `SameOperandsElementType`"
msgstr ""

#: ../../reference/pphlo_op_doc.md
msgid ""
"statically shaped tensor of complex type with 32-bit float or 64-bit "
"float elements or Secret of complex type with 32-bit float or 64-bit "
"float elements values values"
msgstr ""

#: ../../reference/pphlo_op_doc.md:437
msgid "`pphlo.concatenate` (spu::pphlo::ConcatenateOp)"
msgstr ""

#: ../../reference/pphlo_op_doc.md:439
msgid "_Concatenate op_"
msgstr ""

#: ../../reference/pphlo_op_doc.md:448
msgid ""
"Concatenates `inputs` along `dimension` dimension in the same order as "
"the given arguments and produces a `result` tensor."
msgstr ""

#: ../../reference/pphlo_op_doc.md:450
msgid ""
"Ref "
"https://github.com/openxla/stablehlo/blob/main/docs/spec.md#concatenate"
msgstr ""

#: ../../reference/pphlo_op_doc.md:454 ../../reference/pphlo_op_doc.md:788
#: ../../reference/pphlo_op_doc.md:830 ../../reference/pphlo_op_doc.md:1646
#: ../../reference/pphlo_op_doc.md:1941
msgid ""
"Interfaces: `ConditionallySpeculatable`, `InferTypeOpInterface`, "
"`NoMemoryEffect (MemoryEffectOpInterface)`"
msgstr ""

#: ../../reference/pphlo_op_doc.md
msgid "`inputs`"
msgstr ""

#: ../../reference/pphlo_op_doc.md
msgid "variadic of statically shaped tensor of any type values"
msgstr ""

#: ../../reference/pphlo_op_doc.md:477
msgid "`pphlo.constant` (spu::pphlo::ConstantOp)"
msgstr ""

#: ../../reference/pphlo_op_doc.md:479
msgid "_Constant operator_"
msgstr ""

#: ../../reference/pphlo_op_doc.md:481
msgid "Produces an `output` tensor from a constant `value`."
msgstr ""

#: ../../reference/pphlo_op_doc.md:483
msgid "Ref https://github.com/openxla/stablehlo/blob/main/docs/spec.md#constant"
msgstr ""

#: ../../reference/pphlo_op_doc.md:485
msgid "Traits: `AlwaysSpeculatableImplTrait`, `ConstantLike`"
msgstr ""

#: ../../reference/pphlo_op_doc.md
msgid "`output`"
msgstr ""

#: ../../reference/pphlo_op_doc.md:504
msgid "`pphlo.convert` (spu::pphlo::ConvertOp)"
msgstr ""

#: ../../reference/pphlo_op_doc.md:506
msgid "_Convert operator_"
msgstr ""

#: ../../reference/pphlo_op_doc.md:515
msgid ""
"Performs an element-wise conversion from one element type to another on "
"`operand` tensor and produces a `result` tensor."
msgstr ""

#: ../../reference/pphlo_op_doc.md:517
msgid "Ref https://github.com/openxla/stablehlo/blob/main/docs/spec.md#convert"
msgstr ""

#: ../../reference/pphlo_op_doc.md:537
msgid "`pphlo.convolution` (spu::pphlo::ConvolutionOp)"
msgstr ""

#: ../../reference/pphlo_op_doc.md:539
msgid "_Convolution operator_"
msgstr ""

#: ../../reference/pphlo_op_doc.md:551
msgid ""
"Computes dot products between windows of `lhs` and slices of `rhs` and "
"produces `result`."
msgstr ""

#: ../../reference/pphlo_op_doc.md:553
msgid ""
"Ref "
"https://github.com/openxla/stablehlo/blob/main/docs/spec.md#convolution"
msgstr ""

#: ../../reference/pphlo_op_doc.md:582
msgid "`pphlo.cosine` (spu::pphlo::CosineOp)"
msgstr ""

#: ../../reference/pphlo_op_doc.md:584
msgid "_Cosine operator_"
msgstr ""

#: ../../reference/pphlo_op_doc.md:593
msgid ""
"Performs element-wise cosine operation on `operand` tensor and produces a"
" `result` tensor."
msgstr ""

#: ../../reference/pphlo_op_doc.md:595
msgid "Ref https://github.com/openxla/stablehlo/blob/main/docs/spec.md#cosine"
msgstr ""

#: ../../reference/pphlo_op_doc.md:615
msgid "`pphlo.custom_call` (spu::pphlo::CustomCallOp)"
msgstr ""

#: ../../reference/pphlo_op_doc.md:617
msgid "_CustomCall operator_"
msgstr ""

#: ../../reference/pphlo_op_doc.md:627
msgid ""
"Encapsulates an implementation-defined operation `call_target_name` that "
"takes `inputs` and `called_computations` and produces `results`."
msgstr ""

#: ../../reference/pphlo_op_doc.md:630
msgid ""
"Ref "
"https://github.com/openxla/stablehlo/blob/main/docs/spec.md#custom_call"
msgstr ""

#: ../../reference/pphlo_op_doc.md:632
msgid "Interfaces: `MemoryEffectOpInterface`"
msgstr ""

#: ../../reference/pphlo_op_doc.md:654
msgid "`pphlo.divide` (spu::pphlo::DivOp)"
msgstr ""

#: ../../reference/pphlo_op_doc.md:656
msgid "_Division operator_"
msgstr ""

#: ../../reference/pphlo_op_doc.md:666
msgid ""
"Performs element-wise division of dividend `lhs` and divisor `rhs` "
"tensors and produces a `result` tensor."
msgstr ""

#: ../../reference/pphlo_op_doc.md:668
msgid "Ref https://github.com/openxla/stablehlo/blob/main/docs/spec.md#divide"
msgstr ""

#: ../../reference/pphlo_op_doc.md:689
msgid "`pphlo.dot_general` (spu::pphlo::DotGeneralOp)"
msgstr ""

#: ../../reference/pphlo_op_doc.md:691
msgid "_General Dot operator_"
msgstr ""

#: ../../reference/pphlo_op_doc.md:701
msgid ""
"Computes dot products between slices of `lhs` and slices of `rhs` and "
"produces a `result` tensor."
msgstr ""

#: ../../reference/pphlo_op_doc.md:703
msgid ""
"Ref "
"https://github.com/openxla/stablehlo/blob/main/docs/spec.md#dot_general"
msgstr ""

#: ../../reference/pphlo_op_doc.md:731
msgid "`pphlo.dot` (spu::pphlo::DotOp)"
msgstr ""

#: ../../reference/pphlo_op_doc.md:733
msgid "_Dot operator_"
msgstr ""

#: ../../reference/pphlo_op_doc.md:743
msgid ""
"Performs dot products between vectors, vector/matrix and matrix/matrix "
"multiplication."
msgstr ""

#: ../../reference/pphlo_op_doc.md:746
msgid "Ref https://www.tensorflow.org/xla/operation_semantics#dot."
msgstr ""

#: ../../reference/pphlo_op_doc.md:767
msgid "`pphlo.dynamic_slice` (spu::pphlo::DynamicSliceOp)"
msgstr ""

#: ../../reference/pphlo_op_doc.md:769
msgid "_Dynamic Slice operator_"
msgstr ""

#: ../../reference/pphlo_op_doc.md:779
msgid ""
"Extracts a slice from the `operand` using dynamically-computed starting "
"indices and produces a `result` tensor."
msgstr ""

#: ../../reference/pphlo_op_doc.md:781
msgid ""
"`start_indices` contain the starting indices of the slice for each "
"dimension subject to potential adjustment, and `slice_sizes` contain the "
"sizes of the slice for each dimension."
msgstr ""

#: ../../reference/pphlo_op_doc.md:784
msgid ""
"Ref "
"https://github.com/openxla/stablehlo/blob/main/docs/spec.md#dynamic_slice"
msgstr ""

#: ../../reference/pphlo_op_doc.md
msgid "`start_indices`"
msgstr ""

#: ../../reference/pphlo_op_doc.md
msgid ""
"variadic of 0D tensor of 8/16/32/64-bit signless integer or Secret of "
"8-bit signless integer or 16-bit signless integer or 32-bit signless "
"integer or 64-bit signless integer values or 8/16/32/64-bit unsigned "
"integer or Secret of 8/16/32/64-bit unsigned integer values values"
msgstr ""

#: ../../reference/pphlo_op_doc.md:812
msgid "`pphlo.dynamic_update_slice` (spu::pphlo::DynamicUpdateSliceOp)"
msgstr ""

#: ../../reference/pphlo_op_doc.md:814
msgid "_Dynamic Update Slice operator_"
msgstr ""

#: ../../reference/pphlo_op_doc.md:823
msgid ""
"Produces a `resul`t tensor which is equal to the `operand` tensor except "
"that the slice starting at `start_indices` is updated with the values in "
"`update`."
msgstr ""

#: ../../reference/pphlo_op_doc.md:826
msgid ""
"Ref "
"https://github.com/openxla/stablehlo/blob/main/docs/spec.md#dynamic_update_slice"
msgstr ""

#: ../../reference/pphlo_op_doc.md
msgid "`update`"
msgstr ""

#: ../../reference/pphlo_op_doc.md:848
msgid "`pphlo.epsilon` (spu::pphlo::EpsilonOp)"
msgstr ""

#: ../../reference/pphlo_op_doc.md:850
msgid "_Epsilon operator_"
msgstr ""

#: ../../reference/pphlo_op_doc.md:852
msgid "Produces a tensor that representations runtime epsilon."
msgstr ""

#: ../../reference/pphlo_op_doc.md:866
msgid "`pphlo.equal` (spu::pphlo::EqualOp)"
msgstr ""

#: ../../reference/pphlo_op_doc.md:868
msgid "_Equal comparison operator_"
msgstr ""

#: ../../reference/pphlo_op_doc.md:878
msgid ""
"Performs element-wise equal comparison of `lhs` and `rhs` tensors and "
"produces a `result` tensor."
msgstr ""

#: ../../reference/pphlo_op_doc.md:880 ../../reference/pphlo_op_doc.md:1029
#: ../../reference/pphlo_op_doc.md:1064 ../../reference/pphlo_op_doc.md:1189
#: ../../reference/pphlo_op_doc.md:1224 ../../reference/pphlo_op_doc.md:1540
msgid "Ref https://github.com/openxla/stablehlo/blob/main/docs/spec.md#compare"
msgstr ""

#: ../../reference/pphlo_op_doc.md:901
msgid "`pphlo.exponential` (spu::pphlo::ExpOp)"
msgstr ""

#: ../../reference/pphlo_op_doc.md:903
msgid "_Exponential operator_"
msgstr ""

#: ../../reference/pphlo_op_doc.md:912
msgid ""
"Performs element-wise exponential operation on `operand` tensor and "
"produces a `result` tensor."
msgstr ""

#: ../../reference/pphlo_op_doc.md:914
msgid ""
"Ref "
"https://github.com/openxla/stablehlo/blob/main/docs/spec.md#exponential"
msgstr ""

#: ../../reference/pphlo_op_doc.md:934
msgid "`pphlo.exponential_minus_one` (spu::pphlo::Expm1Op)"
msgstr ""

#: ../../reference/pphlo_op_doc.md:936
msgid "_Exponential minus one operator_"
msgstr ""

#: ../../reference/pphlo_op_doc.md:945
msgid ""
"Performs element-wise exponential minus one operation on `operand` tensor"
" and produces a `result` tensor."
msgstr ""

#: ../../reference/pphlo_op_doc.md:947
msgid ""
"Ref "
"https://github.com/openxla/stablehlo/blob/main/docs/spec.md#exponential_minus_one"
msgstr ""

#: ../../reference/pphlo_op_doc.md:967
msgid "`pphlo.floor` (spu::pphlo::FloorOp)"
msgstr ""

#: ../../reference/pphlo_op_doc.md:969
msgid "_Floor operator_"
msgstr ""

#: ../../reference/pphlo_op_doc.md:978
msgid ""
"Performs element-wise floor of operand tensor and produces a result "
"tensor."
msgstr ""

#: ../../reference/pphlo_op_doc.md:980
msgid "Ref https://github.com/openxla/stablehlo/blob/main/docs/spec.md#floor"
msgstr ""

#: ../../reference/pphlo_op_doc.md:1000
msgid "`pphlo.free` (spu::pphlo::FreeOp)"
msgstr ""

#: ../../reference/pphlo_op_doc.md:1015
msgid "`pphlo.greater_equal` (spu::pphlo::GreaterEqualOp)"
msgstr ""

#: ../../reference/pphlo_op_doc.md:1017
msgid "_Greater_equal comparison operator_"
msgstr ""

#: ../../reference/pphlo_op_doc.md:1027
msgid ""
"Performs element-wise greater equal comparison of `lhs` and `rhs` tensors"
" and produces a `result` tensor."
msgstr ""

#: ../../reference/pphlo_op_doc.md:1050
msgid "`pphlo.greater` (spu::pphlo::GreaterOp)"
msgstr ""

#: ../../reference/pphlo_op_doc.md:1052
msgid "_Greater comparison operator_"
msgstr ""

#: ../../reference/pphlo_op_doc.md:1062
msgid ""
"Performs element-wise greater comparison of `lhs` and `rhs` tensors and "
"produces a `result` tensor."
msgstr ""

#: ../../reference/pphlo_op_doc.md:1085
msgid "`pphlo.if` (spu::pphlo::IfOp)"
msgstr ""

#: ../../reference/pphlo_op_doc.md:1087
msgid "_If operator_"
msgstr ""

#: ../../reference/pphlo_op_doc.md:1089
msgid ""
"Produces the output from executing exactly one function from "
"`true_branch` or `false_branch` depending on the value of `pred`."
msgstr ""

#: ../../reference/pphlo_op_doc.md:1091
msgid "Ref https://github.com/openxla/stablehlo/blob/main/docs/spec.md#if"
msgstr ""

#: ../../reference/pphlo_op_doc.md
msgid "`condition`"
msgstr ""

#: ../../reference/pphlo_op_doc.md:1107
msgid "`pphlo.imag` (spu::pphlo::ImagOp)"
msgstr ""

#: ../../reference/pphlo_op_doc.md:1109
msgid "_Imag operator_"
msgstr ""

#: ../../reference/pphlo_op_doc.md:1118
msgid ""
"Extracts the imaginary part, element-wise, from the `operand` and "
"produces a `result` tensor."
msgstr ""

#: ../../reference/pphlo_op_doc.md:1121
msgid "Ref https://github.com/openxla/stablehlo/blob/main/docs/spec.md#imag"
msgstr ""

#: ../../reference/pphlo_op_doc.md
msgid ""
"statically shaped tensor of complex type with 32-bit float or 64-bit "
"float elements or Secret of complex type with 32-bit float or 64-bit "
"float elements values or 16-bit float or 32-bit float or 64-bit float or "
"Secret of 16-bit float or 32-bit float or 64-bit float values values"
msgstr ""

#: ../../reference/pphlo_op_doc.md:1141
msgid "`pphlo.iota` (spu::pphlo::IotaOp)"
msgstr ""

#: ../../reference/pphlo_op_doc.md:1143
msgid "_Iota operator_"
msgstr ""

#: ../../reference/pphlo_op_doc.md:1152
msgid ""
"Fills an `output` tensor with values in increasing order starting from "
"zero along the `iota_dimension` dimension."
msgstr ""

#: ../../reference/pphlo_op_doc.md:1154
msgid "Ref https://github.com/openxla/stablehlo/blob/main/docs/spec.md#iota"
msgstr ""

#: ../../reference/pphlo_op_doc.md:1175
msgid "`pphlo.less_equal` (spu::pphlo::LessEqualOp)"
msgstr ""

#: ../../reference/pphlo_op_doc.md:1177
msgid "_Less_equal comparison operator_"
msgstr ""

#: ../../reference/pphlo_op_doc.md:1187
msgid ""
"Performs element-wise less equal comparison of `lhs` and `rhs` tensors "
"and produces a `result` tensor."
msgstr ""

#: ../../reference/pphlo_op_doc.md:1210
msgid "`pphlo.less` (spu::pphlo::LessOp)"
msgstr ""

#: ../../reference/pphlo_op_doc.md:1212
msgid "_Less comparison operator_"
msgstr ""

#: ../../reference/pphlo_op_doc.md:1222
msgid ""
"Performs element-wise less comparison of `lhs` and `rhs` tensors and "
"produces a `result` tensor."
msgstr ""

#: ../../reference/pphlo_op_doc.md:1245
msgid "`pphlo.log_plus_one` (spu::pphlo::Log1pOp)"
msgstr ""

#: ../../reference/pphlo_op_doc.md:1247
msgid "_Log1p operator_"
msgstr ""

#: ../../reference/pphlo_op_doc.md:1256
msgid ""
"Performs element-wise logarithm plus one operation on `operand` tensor "
"and produces a `result` tensor."
msgstr ""

#: ../../reference/pphlo_op_doc.md:1258
msgid ""
"Ref "
"https://github.com/openxla/stablehlo/blob/main/docs/spec.md#log_plus_one"
msgstr ""

#: ../../reference/pphlo_op_doc.md:1278
msgid "`pphlo.log` (spu::pphlo::LogOp)"
msgstr ""

#: ../../reference/pphlo_op_doc.md:1280
msgid "_Log operator_"
msgstr ""

#: ../../reference/pphlo_op_doc.md:1289
msgid ""
"Performs element-wise logarithm operation on `operand` tensor and "
"produces a `result` tensor."
msgstr ""

#: ../../reference/pphlo_op_doc.md:1291
msgid "Ref https://github.com/openxla/stablehlo/blob/main/docs/spec.md#log"
msgstr ""

#: ../../reference/pphlo_op_doc.md:1311
msgid "`pphlo.logistic` (spu::pphlo::LogisticOp)"
msgstr ""

#: ../../reference/pphlo_op_doc.md:1313 ../../reference/pphlo_op_doc.md:1740
msgid "_Reciprocal operator_"
msgstr ""

#: ../../reference/pphlo_op_doc.md:1322
msgid ""
"Performs element-wise logistic operation on `operand` tensor and produces"
" a `result` tensor."
msgstr ""

#: ../../reference/pphlo_op_doc.md:1324
msgid "Ref https://github.com/openxla/stablehlo/blob/main/docs/spec.md#logistic"
msgstr ""

#: ../../reference/pphlo_op_doc.md:1344
msgid "`pphlo.maximum` (spu::pphlo::MaxOp)"
msgstr ""

#: ../../reference/pphlo_op_doc.md:1346
msgid "_Maximum operator_"
msgstr ""

#: ../../reference/pphlo_op_doc.md:1356
msgid ""
"Performs element-wise max operation on tensors `lhs` and `rhs` and "
"produces a `result` tensor."
msgstr ""

#: ../../reference/pphlo_op_doc.md:1358
msgid "Ref https://github.com/openxla/stablehlo/blob/main/docs/spec.md#maximum"
msgstr ""

#: ../../reference/pphlo_op_doc.md:1379
msgid "`pphlo.maxpool_scatter` (spu::pphlo::MaxPoolScatterOp)"
msgstr ""

#: ../../reference/pphlo_op_doc.md:1381
msgid "_MaxPool Scatter operator_"
msgstr ""

#: ../../reference/pphlo_op_doc.md:1390
msgid ""
"Generates a result which is the value of the input array `operand`, with "
"several slices (at indices specified by `scatter_indices`) updated with "
"the values in `updates` using `update_computation`."
msgstr ""

#: ../../reference/pphlo_op_doc.md:1394
msgid "`scatter_indices` need to be a onehot encoded value."
msgstr ""

#: ../../reference/pphlo_op_doc.md
msgid "`scatter_indices`"
msgstr ""

#: ../../reference/pphlo_op_doc.md:1423
msgid "`pphlo.minimum` (spu::pphlo::MinOp)"
msgstr ""

#: ../../reference/pphlo_op_doc.md:1425
msgid "_Minimum operator_"
msgstr ""

#: ../../reference/pphlo_op_doc.md:1435
msgid ""
"Performs element-wise min operation on tensors `lhs` and `rhs` and "
"produces a `result` tensor."
msgstr ""

#: ../../reference/pphlo_op_doc.md:1437
msgid "Ref https://github.com/openxla/stablehlo/blob/main/docs/spec.md#minimum"
msgstr ""

#: ../../reference/pphlo_op_doc.md:1458
msgid "`pphlo.multiply` (spu::pphlo::MulOp)"
msgstr ""

#: ../../reference/pphlo_op_doc.md:1460
msgid "_Multiplication operator_"
msgstr ""

#: ../../reference/pphlo_op_doc.md:1470
msgid ""
"Performs element-wise product of two tensors `lhs` and `rhs` and produces"
" a `result` tensor."
msgstr ""

#: ../../reference/pphlo_op_doc.md:1472
msgid "Ref https://github.com/openxla/stablehlo/blob/main/docs/spec.md#multiply"
msgstr ""

#: ../../reference/pphlo_op_doc.md:1493
msgid "`pphlo.negate` (spu::pphlo::NegOp)"
msgstr ""

#: ../../reference/pphlo_op_doc.md:1495
msgid "_Negation operator_"
msgstr ""

#: ../../reference/pphlo_op_doc.md:1504
msgid ""
"Performs element-wise negation of `operand` tensor and produces a "
"`result` tensor."
msgstr ""

#: ../../reference/pphlo_op_doc.md:1506
msgid "Ref https://github.com/openxla/stablehlo/blob/main/docs/spec.md#negate"
msgstr ""

#: ../../reference/pphlo_op_doc.md:1526
msgid "`pphlo.not_equal` (spu::pphlo::NotEqualOp)"
msgstr ""

#: ../../reference/pphlo_op_doc.md:1528
msgid "_Not-equal comparison operator_"
msgstr ""

#: ../../reference/pphlo_op_doc.md:1538
msgid ""
"Performs element-wise not equal comparison of `lhs` and `rhs` tensors and"
" produces a `result` tensor."
msgstr ""

#: ../../reference/pphlo_op_doc.md:1561
msgid "`pphlo.not` (spu::pphlo::NotOp)"
msgstr ""

#: ../../reference/pphlo_op_doc.md:1563
msgid "_Not operator_"
msgstr ""

#: ../../reference/pphlo_op_doc.md:1572
msgid ""
"Performs element-wise NOT of tensor `operand` and produces a `result` "
"tensor."
msgstr ""

#: ../../reference/pphlo_op_doc.md:1574
msgid "Ref https://github.com/openxla/stablehlo/blob/main/docs/spec.md#not"
msgstr ""

#: ../../reference/pphlo_op_doc.md:1594
msgid "`pphlo.or` (spu::pphlo::OrOp)"
msgstr ""

#: ../../reference/pphlo_op_doc.md:1596
msgid "_Or operator_"
msgstr ""

#: ../../reference/pphlo_op_doc.md:1606
msgid ""
"Performs element-wise OR of two tensors `lhs` and `rhs` and produces a "
"`result` tensor."
msgstr ""

#: ../../reference/pphlo_op_doc.md:1608
msgid "Ref https://github.com/openxla/stablehlo/blob/main/docs/spec.md#or"
msgstr ""

#: ../../reference/pphlo_op_doc.md:1629
msgid "`pphlo.popcnt` (spu::pphlo::PopcntOp)"
msgstr ""

#: ../../reference/pphlo_op_doc.md:1631
msgid "_Popcnt operator, ties away from zero_"
msgstr ""

#: ../../reference/pphlo_op_doc.md:1640
msgid ""
"Performs element-wise count of the number of bits set in the `operand` "
"tensor and produces a `result` tensor."
msgstr ""

#: ../../reference/pphlo_op_doc.md:1642
msgid "Ref https://github.com/openxla/stablehlo/blob/main/docs/spec.md#popcnt"
msgstr ""

#: ../../reference/pphlo_op_doc.md:1669
msgid "`pphlo.power` (spu::pphlo::PowOp)"
msgstr ""

#: ../../reference/pphlo_op_doc.md:1671
msgid "_Power operator_"
msgstr ""

#: ../../reference/pphlo_op_doc.md:1681
msgid ""
"Performs element-wise exponentiation of `lhs` tensor by `rhs` tensor and "
"produces a `result` tensor."
msgstr ""

#: ../../reference/pphlo_op_doc.md:1683
msgid "Ref https://github.com/openxla/stablehlo/blob/main/docs/spec.md#power"
msgstr ""

#: ../../reference/pphlo_op_doc.md:1704
msgid "`pphlo.real` (spu::pphlo::RealOp)"
msgstr ""

#: ../../reference/pphlo_op_doc.md:1706
msgid "_Real operator_"
msgstr ""

#: ../../reference/pphlo_op_doc.md:1715
msgid ""
"Extracts the real part, element-wise, from the `operand` and produces a "
"`result` tensor."
msgstr ""

#: ../../reference/pphlo_op_doc.md:1718
msgid "Ref https://github.com/openxla/stablehlo/blob/main/docs/spec.md#real"
msgstr ""

#: ../../reference/pphlo_op_doc.md:1738
msgid "`pphlo.reciprocal` (spu::pphlo::ReciprocalOp)"
msgstr ""

#: ../../reference/pphlo_op_doc.md:1749
msgid ""
"Performs element-wise reciprocal of `operand` tensor and produces a "
"`result` tensor."
msgstr ""

#: ../../reference/pphlo_op_doc.md:1769
msgid "`pphlo.reduce` (spu::pphlo::ReduceOp)"
msgstr ""

#: ../../reference/pphlo_op_doc.md:1771
msgid "_Reduce operator_"
msgstr ""

#: ../../reference/pphlo_op_doc.md:1773
msgid ""
"Applies a reduction function `body` to `inputs` and `init_values` along "
"the `dimensions` and produces `results` tensors."
msgstr ""

#: ../../reference/pphlo_op_doc.md:1775
msgid "Ref https://github.com/openxla/stablehlo/blob/main/docs/spec.md#reduce"
msgstr ""

#: ../../reference/pphlo_op_doc.md:1777 ../../reference/pphlo_op_doc.md:1807
msgid ""
"Traits: `RecursiveMemoryEffects`, `SameVariadicOperandSize`, "
"`SingleBlockImplicitTerminator<ReturnOp>`, `SingleBlock`"
msgstr ""

#: ../../reference/pphlo_op_doc.md
msgid "`init_values`"
msgstr ""

#: ../../reference/pphlo_op_doc.md:1799
msgid "`pphlo.reduce_window` (spu::pphlo::ReduceWindowOp)"
msgstr ""

#: ../../reference/pphlo_op_doc.md:1801
msgid "_ReduceWindow operator_"
msgstr ""

#: ../../reference/pphlo_op_doc.md:1803
msgid ""
"Applies a reduction function `body` to windows of `inputs` and "
"`init_values` and produces `results`."
msgstr ""

#: ../../reference/pphlo_op_doc.md:1805
msgid ""
"Ref "
"https://github.com/openxla/stablehlo/blob/main/docs/spec.md#reduce_window"
msgstr ""

#: ../../reference/pphlo_op_doc.md:1831
msgid "`pphlo.remainder` (spu::pphlo::RemOp)"
msgstr ""

#: ../../reference/pphlo_op_doc.md:1833
msgid "_Remainder operator_"
msgstr ""

#: ../../reference/pphlo_op_doc.md:1843
msgid ""
"Performs element-wise remainder of dividend `lhs` and divisor `rhs` "
"tensors and produces a `result` tensor."
msgstr ""

#: ../../reference/pphlo_op_doc.md:1845
msgid "Ref https://github.com/openxla/stablehlo/blob/main/docs/spec.md#remainder"
msgstr ""

#: ../../reference/pphlo_op_doc.md:1866
msgid "`pphlo.reshape` (spu::pphlo::ReshapeOp)"
msgstr ""

#: ../../reference/pphlo_op_doc.md:1868
msgid "_Reshape operator_"
msgstr ""

#: ../../reference/pphlo_op_doc.md:1877
msgid "Performs reshape of `operand` tensor to a `result` tensor."
msgstr ""

#: ../../reference/pphlo_op_doc.md:1879
msgid "Ref https://github.com/openxla/stablehlo/blob/main/docs/spec.md#reshape"
msgstr ""

#: ../../reference/pphlo_op_doc.md:1899
msgid "`pphlo.return` (spu::pphlo::ReturnOp)"
msgstr ""

#: ../../reference/pphlo_op_doc.md:1901
msgid "_Return operator_"
msgstr ""

#: ../../reference/pphlo_op_doc.md:1910
msgid "Terminates a region and returns `results`."
msgstr ""

#: ../../reference/pphlo_op_doc.md:1912
msgid "Traits: `AlwaysSpeculatableImplTrait`, `Terminator`"
msgstr ""

#: ../../reference/pphlo_op_doc.md
msgid "`results`"
msgstr ""

#: ../../reference/pphlo_op_doc.md:1924
msgid "`pphlo.reverse` (spu::pphlo::ReverseOp)"
msgstr ""

#: ../../reference/pphlo_op_doc.md:1926
msgid "_Reverse operator_"
msgstr ""

#: ../../reference/pphlo_op_doc.md:1935
msgid ""
"Reverses the order of elements in the `operand` along the specified "
"`dimensions` and produces a `result` tensor."
msgstr ""

#: ../../reference/pphlo_op_doc.md:1937
msgid "Ref https://github.com/openxla/stablehlo/blob/main/docs/spec.md#reverse"
msgstr ""

#: ../../reference/pphlo_op_doc.md:1939
msgid "Traits: `AlwaysSpeculatableImplTrait`, `SameOperandsAndResultType`"
msgstr ""

#: ../../reference/pphlo_op_doc.md:1964
msgid "`pphlo.rng` (spu::pphlo::RngOp)"
msgstr ""

#: ../../reference/pphlo_op_doc.md:1966
msgid "_RNG with uniform distribution._"
msgstr ""

#: ../../reference/pphlo_op_doc.md:1968
msgid ""
"Constructs an output of a given shape with random numbers generated "
"following the uniform distribution over the interval `[a,b)`. The "
"parameters and output element type have to be an integral type or a fixed"
" point type, and the types have to be consistent."
msgstr ""

#: ../../reference/pphlo_op_doc.md:1973
msgid "Ref https://www.tensorflow.org/xla/operation_semantics#rnguniform."
msgstr ""

#: ../../reference/pphlo_op_doc.md:1975
msgid "Traits: `SameOperandsAndResultElementType`"
msgstr ""

#: ../../reference/pphlo_op_doc.md
msgid "`a`"
msgstr ""

#: ../../reference/pphlo_op_doc.md
msgid "`b`"
msgstr ""

#: ../../reference/pphlo_op_doc.md:1990
msgid "`pphlo.round_nearest_even` (spu::pphlo::RoundNearestEvenOp)"
msgstr ""

#: ../../reference/pphlo_op_doc.md:1992
msgid "_RoundNearestEven operation_"
msgstr ""

#: ../../reference/pphlo_op_doc.md:2001
msgid ""
"Performs element-wise rounding towards the nearest integer, breaking ties"
" towards the even integer, on the `operand` tensor and produces a "
"`result` tensor."
msgstr ""

#: ../../reference/pphlo_op_doc.md:2005
msgid ""
"Ref: "
"https://github.com/openxla/stablehlo/blob/main/docs/spec.md#round_nearest_even"
msgstr ""

#: ../../reference/pphlo_op_doc.md:2035
msgid ""
"operation ::= `pphlo.round_nearest_afz` $operand attr-dict `:` "
"custom<SameOperandsAndResultType>(type($operand), type($result))"
msgstr ""

#: ../../reference/pphlo_op_doc.md:2069
msgid ""
"operation ::= `pphlo.rsqrt` $operand attr-dict `:` "
"custom<SameOperandsAndResultType>(type($operand), type($result))"
msgstr ""

#: ../../reference/pphlo_op_doc.md:2135
msgid ""
"operation ::= `pphlo.select` operands attr-dict `:` functional-"
"type(operands, results)"
msgstr ""

#: ../../reference/pphlo_op_doc.md:2170
msgid ""
"operation ::= `pphlo.shift_left` $lhs `,` $rhs attr-dict               "
"`:` custom<SameOperandsAndResultType>(type($lhs), type($rhs), "
"type($result))"
msgstr ""

#: ../../reference/pphlo_op_doc.md:2205
msgid ""
"operation ::= `pphlo.shift_right_arithmetic` $lhs `,` $rhs attr-dict"
"               `:` custom<SameOperandsAndResultType>(type($lhs), "
"type($rhs), type($result))"
msgstr ""

#: ../../reference/pphlo_op_doc.md:2240
msgid ""
"operation ::= `pphlo.shift_right_logical` $lhs `,` $rhs attr-dict"
"               `:` custom<SameOperandsAndResultType>(type($lhs), "
"type($rhs), type($result))"
msgstr ""

#: ../../reference/pphlo_op_doc.md:2275
msgid ""
"operation ::= `pphlo.sign` $operand attr-dict `:` "
"custom<SameOperandsAndResultType>(type($operand), type($result))"
msgstr ""

#: ../../reference/pphlo_op_doc.md:2317
msgid ""
"operation ::= `pphlo.simple_sort` operands $sort_direction `,` `dim` `=` "
"$dimension `,` `num_keys` `=` $num_keys               attr-dict `:` "
"functional-type(operands, results)"
msgstr ""

#: ../../reference/pphlo_op_doc.md:2355
msgid ""
"operation ::= `pphlo.sine` $operand attr-dict `:` "
"custom<SameOperandsAndResultType>(type($operand), type($result))"
msgstr ""

#: ../../reference/pphlo_op_doc.md:2385
msgid ""
"operation ::= `pphlo.slice` $operand custom<SliceRanges>($start_indices, "
"$limit_indices, $strides)               attr-dict `:` functional-"
"type(operands, results)"
msgstr ""

#: ../../reference/pphlo_op_doc.md:2461
msgid ""
"operation ::= `pphlo.sqrt` $operand attr-dict `:` "
"custom<SameOperandsAndResultType>(type($operand), type($result))"
msgstr ""

#: ../../reference/pphlo_op_doc.md:2494
msgid ""
"operation ::= `pphlo.subtract` $lhs `,` $rhs attr-dict               `:` "
"custom<SameOperandsAndResultType>(type($lhs), type($rhs), type($result))"
msgstr ""

#: ../../reference/pphlo_op_doc.md:2529
msgid ""
"operation ::= `pphlo.tanh` $operand attr-dict `:` "
"custom<SameOperandsAndResultType>(type($operand), type($result))"
msgstr ""

#: ../../reference/pphlo_op_doc.md:2562
msgid ""
"operation ::= `pphlo.transpose` $operand `,` `dims` `=` $permutation"
"               attr-dict `:` functional-type(operands, results)"
msgstr ""

#: ../../reference/pphlo_op_doc.md:2625
msgid ""
"operation ::= `pphlo.xor` $lhs `,` $rhs attr-dict               `:` "
"custom<SameOperandsAndResultType>(type($lhs), type($rhs), type($result))"
msgstr ""

#: ../../reference/py_api.rst:2
msgid "Python API Reference"
msgstr ""

#: ../../reference/py_api.rst:4
msgid ""
"Python API is used to control & access SPU, for example, to do data "
"infeed/outfeed, to compile an XLA program to PPHlo, or to fire a PPHlo on"
" an SPU runtime."
msgstr ""

#: ../../reference/py_api.rst:8
msgid "Runtime Setup"
msgstr ""

<<<<<<< HEAD
=======
#: of spu.api.Runtime:1
msgid "The SPU Virtual Machine Slice."
msgstr ""

#: of spu.api.Runtime.clear:1
msgid "Delete all SPU values."
msgstr ""

#: of spu.api.Runtime.del_var:1
msgid "Delete an SPU value."
msgstr ""

#: of spu.api.Io.make_shares:3 spu.api.Io.reconstruct:3
#: spu.api.Runtime.del_var:3 spu.api.Runtime.get_var:3
#: spu.api.Runtime.get_var_chunk_count:3 spu.api.Runtime.get_var_meta:3
#: spu.api.Runtime.run:3 spu.api.Runtime.set_var:3 spu.api.compile:3
#: spu.utils.simulation.Simulator.simple:3
msgid "Args:"
msgstr ""

#: of spu.api.Runtime.del_var:4
msgid "name (str): Id of the value."
msgstr ""

#: of spu.api.Runtime.get_var:1 spu.api.Runtime.get_var_chunk_count:1
msgid "Get an SPU value."
msgstr ""

#: of spu.api.Runtime.get_var:4 spu.api.Runtime.get_var_chunk_count:4
#: spu.api.Runtime.get_var_meta:4
msgid "name (str): Id of value."
msgstr ""

#: of spu.api.Io.make_shares:8 spu.api.Io.reconstruct:6
#: spu.api.Runtime.get_var:6 spu.api.Runtime.get_var_chunk_count:6
#: spu.api.Runtime.get_var_meta:6 spu.api.compile:7
#: spu.utils.simulation.Simulator.simple:10
msgid "Returns:"
msgstr ""

#: of spu.api.Runtime.get_var:7
msgid "libspu.Share: Data data."
msgstr ""

#: of spu.api.Runtime.get_var_chunk_count:7
msgid "int: chunks count in libspu.Share"
msgstr ""

#: of spu.api.Runtime.get_var_meta:1
msgid "Get an SPU value without content."
msgstr ""

#: of spu.api.Runtime.get_var_meta:7
msgid "libspu.ValueMeta: Data meta with out content."
msgstr ""

#: of spu.api.Runtime.run:1
msgid "Run an SPU executable."
msgstr ""

#: of spu.api.Runtime.run:4
msgid "executable (libspu.ExecutableProto): executable."
msgstr ""

#: of spu.api.Runtime.set_var:1
msgid "Set an SPU value."
msgstr ""

#: of spu.api.Runtime.set_var:4
msgid "name (str): Id of value. value (libspu.Share): value data."
msgstr ""

>>>>>>> c314b242
#: ../../reference/py_api.rst:15
msgid "Runtime IO"
msgstr ""

<<<<<<< HEAD
=======
#: of spu.api.Io:1
msgid "The SPU IO interface."
msgstr ""

#: of spu.api.Io.make_shares:1
msgid "Convert from NumPy array to list of SPU value(s)."
msgstr ""

#: of spu.api.Io.make_shares:4
msgid ""
"x (np.ndarray): input. vtype (libspu.Visibility): visibility. owner_rank "
"(int): the index of the trusted piece. if >= 0, colocation optimization "
"may be applied."
msgstr ""

#: of spu.api.Io.make_shares:9
msgid "[libspu.Share]: output."
msgstr ""

#: of spu.api.Io.reconstruct:1
msgid "Convert from list of SPU value(s) to NumPy array."
msgstr ""

#: of spu.api.Io.reconstruct:4
msgid "xs ([libspu.Share]): input."
msgstr ""

#: of spu.api.Io.reconstruct:7
msgid "np.ndarray: output."
msgstr ""

>>>>>>> c314b242
#: ../../reference/py_api.rst:21
msgid "Compiler"
msgstr ""

<<<<<<< HEAD
=======
#: of spu.api.compile:1
msgid "Compile from textual HLO/MHLO IR to SPU bytecode."
msgstr ""

#: of spu.api.compile:4
msgid ""
"source (libspu.CompilationSource): input to compiler. copts "
"(libspu.CompilerOptions): compiler options."
msgstr ""

#: of spu.api.compile:8
msgid "[libspu.ValueProto]: output."
msgstr ""

>>>>>>> c314b242
#: ../../reference/py_api.rst:26
msgid "Simulation"
msgstr ""

<<<<<<< HEAD
=======
#: of spu.utils.simulation.Simulator.simple:1
msgid "helper method to create an SPU Simulator"
msgstr ""

#: of spu.utils.simulation.Simulator.simple:4
msgid "wsize (int): the world size."
msgstr ""

#: of spu.utils.simulation.Simulator.simple:6
msgid "prot (libspu.ProtocolKind): protocol."
msgstr ""

#: of spu.utils.simulation.Simulator.simple:8
msgid "field (libspu.FieldType): field type."
msgstr ""

#: of spu.utils.simulation.Simulator.simple:11
msgid "A SPU Simulator"
msgstr ""

#: of spu.utils.simulation.sim_jax:1
msgid "Decorates a jax numpy fn that simulated on SPU."
msgstr ""

#: of spu.utils.simulation.sim_jax:6
msgid "Then we can call spu_fn like normal jnp fn."
msgstr ""

#: of spu.utils.simulation.sim_jax:12
msgid "The function will be evaluated in an spu simulator."
msgstr ""

>>>>>>> c314b242
#: ../../reference/runtime_config.md:1
msgid "SPU Runtime Configuration"
msgstr ""

#: ../../reference/runtime_config.md:3
msgid "Table of Contents"
msgstr ""

#: ../../reference/runtime_config.md:7 ../../reference/runtime_config.md:42
msgid "Messages"
msgstr ""

#: ../../reference/runtime_config.md:8
msgid "[CheetahConfig](#cheetahconfig)"
msgstr ""

#: ../../reference/runtime_config.md:9
msgid "[CompilationSource](#compilationsource)"
msgstr ""

#: ../../reference/runtime_config.md:10
msgid "[CompilerOptions](#compileroptions)"
msgstr ""

#: ../../reference/runtime_config.md:11
msgid "[ExecutableProto](#executableproto)"
msgstr ""

#: ../../reference/runtime_config.md:12
msgid "[RuntimeConfig](#runtimeconfig)"
msgstr ""

#: ../../reference/runtime_config.md:13
msgid "[ShapeProto](#shapeproto)"
msgstr ""

#: ../../reference/runtime_config.md:14
msgid "[TTPBeaverConfig](#ttpbeaverconfig)"
msgstr ""

#: ../../reference/runtime_config.md:15
msgid "[ValueChunkProto](#valuechunkproto)"
msgstr ""

#: ../../reference/runtime_config.md:16
msgid "[ValueMetaProto](#valuemetaproto)"
msgstr ""

#: ../../reference/runtime_config.md:20 ../../reference/runtime_config.md:217
msgid "Enums"
msgstr ""

#: ../../reference/runtime_config.md:21
msgid "[CheetahOtKind](#cheetahotkind)"
msgstr ""

#: ../../reference/runtime_config.md:22
msgid "[DataType](#datatype)"
msgstr ""

#: ../../reference/runtime_config.md:23
msgid "[FieldType](#fieldtype)"
msgstr ""

#: ../../reference/runtime_config.md:24
msgid "[ProtocolKind](#protocolkind)"
msgstr ""

#: ../../reference/runtime_config.md:25
msgid "[PtType](#pttype)"
msgstr ""

#: ../../reference/runtime_config.md:26
msgid "[RuntimeConfig.BeaverType](#runtimeconfigbeavertype)"
msgstr ""

#: ../../reference/runtime_config.md:27
msgid "[RuntimeConfig.ExpMode](#runtimeconfigexpmode)"
msgstr ""

#: ../../reference/runtime_config.md:28
msgid "[RuntimeConfig.LogMode](#runtimeconfiglogmode)"
msgstr ""

#: ../../reference/runtime_config.md:29
msgid "[RuntimeConfig.SigmoidMode](#runtimeconfigsigmoidmode)"
msgstr ""

#: ../../reference/runtime_config.md:30
msgid "[SourceIRType](#sourceirtype)"
msgstr ""

#: ../../reference/runtime_config.md:31
msgid "[Visibility](#visibility)"
msgstr ""

#: ../../reference/runtime_config.md:32
msgid "[XLAPrettyPrintKind](#xlaprettyprintkind)"
msgstr ""

#: ../../reference/runtime_config.md:36
msgid "[Scalar Value Types](#scalar-value-types)"
msgstr ""

#: ../../reference/runtime_config.md:45
msgid "CheetahConfig"
msgstr ""

#: ../../reference/runtime_config.md
msgid "Field"
msgstr ""

#: ../../reference/runtime_config.md
msgid "Type"
msgstr ""

#: ../../reference/runtime_config.md
msgid "disable_matmul_pack"
msgstr ""

#: ../../reference/runtime_config.md
msgid "[ bool](#bool)"
msgstr ""

#: ../../reference/runtime_config.md
msgid "disable the ciphertext packing for matmul"
msgstr ""

#: ../../reference/runtime_config.md
msgid "enable_mul_lsb_error"
msgstr ""

#: ../../reference/runtime_config.md
msgid "allow least significant bits error for point-wise mul"
msgstr ""

#: ../../reference/runtime_config.md
msgid "ot_kind"
msgstr ""

#: ../../reference/runtime_config.md
msgid "[ CheetahOtKind](#cheetahotkind)"
msgstr ""

#: ../../reference/runtime_config.md
msgid "Setup for cheetah ot"
msgstr ""

#: ../../reference/runtime_config.md:58
msgid "CompilationSource"
msgstr ""

#: ../../reference/runtime_config.md
msgid "ir_type"
msgstr ""

#: ../../reference/runtime_config.md
msgid "[ SourceIRType](#sourceirtype)"
msgstr ""

#: ../../reference/runtime_config.md
msgid "Input IR type"
msgstr ""

#: ../../reference/runtime_config.md
msgid "ir_txt"
msgstr ""

#: ../../reference/runtime_config.md
msgid "[ bytes](#bytes)"
msgstr ""

#: ../../reference/runtime_config.md
msgid "IR"
msgstr ""

#: ../../reference/runtime_config.md
msgid "input_visibility"
msgstr ""

#: ../../reference/runtime_config.md
msgid "[repeated Visibility](#visibility)"
msgstr ""

#: ../../reference/runtime_config.md
msgid "Input visibilities"
msgstr ""

#: ../../reference/runtime_config.md:71
msgid "CompilerOptions"
msgstr ""

#: ../../reference/runtime_config.md
msgid "enable_pretty_print"
msgstr ""

#: ../../reference/runtime_config.md
msgid "Pretty print"
msgstr ""

#: ../../reference/runtime_config.md
msgid "pretty_print_dump_dir"
msgstr ""

#: ../../reference/runtime_config.md
msgid "[ string](#string)"
msgstr ""

#: ../../reference/runtime_config.md
msgid "none"
msgstr ""

#: ../../reference/runtime_config.md
msgid "xla_pp_kind"
msgstr ""

#: ../../reference/runtime_config.md
msgid "[ XLAPrettyPrintKind](#xlaprettyprintkind)"
msgstr ""

#: ../../reference/runtime_config.md
msgid "disable_sqrt_plus_epsilon_rewrite"
msgstr ""

#: ../../reference/runtime_config.md
msgid "Disable sqrt(x) + eps to sqrt(x+eps) rewrite"
msgstr ""

#: ../../reference/runtime_config.md
msgid "disable_div_sqrt_rewrite"
msgstr ""

#: ../../reference/runtime_config.md
msgid "Disable x/sqrt(y) to x*rsqrt(y) rewrite"
msgstr ""

#: ../../reference/runtime_config.md
msgid "disable_reduce_truncation_optimization"
msgstr ""

#: ../../reference/runtime_config.md
msgid "Disable reduce truncation optimization"
msgstr ""

#: ../../reference/runtime_config.md
msgid "disable_maxpooling_optimization"
msgstr ""

#: ../../reference/runtime_config.md
msgid "Disable maxpooling optimization"
msgstr ""

#: ../../reference/runtime_config.md
msgid "disallow_mix_types_opts"
msgstr ""

#: ../../reference/runtime_config.md
msgid "Disallow mix type operations"
msgstr ""

#: ../../reference/runtime_config.md
msgid "disable_select_optimization"
msgstr ""

#: ../../reference/runtime_config.md
msgid "Disable SelectOp optimization"
msgstr ""

#: ../../reference/runtime_config.md
msgid "enable_optimize_denominator_with_broadcast"
msgstr ""

#: ../../reference/runtime_config.md
msgid "Enable optimize x/bcast(y) -> x * bcast(1/y)"
msgstr ""

#: ../../reference/runtime_config.md
msgid "disable_deallocation_insertion"
msgstr ""

#: ../../reference/runtime_config.md
msgid "Disable deallocation insertion pass"
msgstr ""

#: ../../reference/runtime_config.md
msgid "disable_partial_sort_optimization"
msgstr ""

#: ../../reference/runtime_config.md
msgid "Disable sort->topk rewrite when only partial sort is required"
msgstr ""

#: ../../reference/runtime_config.md:93
msgid "ExecutableProto"
msgstr ""

#: ../../reference/runtime_config.md:94
msgid "The executable format accepted by SPU runtime."
msgstr ""

#: ../../reference/runtime_config.md:96
msgid "Inputs should be prepared before running executable."
msgstr ""

#: ../../reference/runtime_config.md:97
msgid "Output is maintained after execution, and can be fetched by output name."
msgstr ""

#: ../../reference/runtime_config.md
msgid "name"
msgstr ""

#: ../../reference/runtime_config.md
msgid "The name of the executable."
msgstr ""

#: ../../reference/runtime_config.md
msgid "input_names"
msgstr ""

#: ../../reference/runtime_config.md
msgid "[repeated string](#string)"
msgstr ""

#: ../../reference/runtime_config.md
msgid "The input names."
msgstr ""

#: ../../reference/runtime_config.md
msgid "output_names"
msgstr ""

#: ../../reference/runtime_config.md
msgid "The output names."
msgstr ""

#: ../../reference/runtime_config.md
msgid "code"
msgstr ""

#: ../../reference/runtime_config.md
msgid "The bytecode of the program, with format IR_MLIR_SPU."
msgstr ""

#: ../../reference/runtime_config.md:122
msgid "RuntimeConfig"
msgstr ""

#: ../../reference/runtime_config.md:123
msgid "The SPU runtime configuration."
msgstr ""

#: ../../reference/runtime_config.md
msgid "protocol"
msgstr ""

#: ../../reference/runtime_config.md
msgid "[ ProtocolKind](#protocolkind)"
msgstr ""

#: ../../reference/runtime_config.md ../../reference/runtime_config.md:270
msgid "The protocol kind."
msgstr ""

#: ../../reference/runtime_config.md
msgid "field"
msgstr ""

#: ../../reference/runtime_config.md
msgid "[ FieldType](#fieldtype)"
msgstr ""

#: ../../reference/runtime_config.md
msgid "The field type."
msgstr ""

#: ../../reference/runtime_config.md
msgid "fxp_fraction_bits"
msgstr ""

#: ../../reference/runtime_config.md
msgid "[ int64](#int64)"
msgstr ""

#: ../../reference/runtime_config.md
msgid ""
"Number of fraction bits of fixed-point number. 0(default) indicates "
"implementation defined."
msgstr ""

#: ../../reference/runtime_config.md
msgid "max_concurrency"
msgstr ""

#: ../../reference/runtime_config.md
msgid "[ int32](#int32)"
msgstr ""

#: ../../reference/runtime_config.md
msgid "Max number of cores"
msgstr ""

#: ../../reference/runtime_config.md
msgid "enable_action_trace"
msgstr ""

#: ../../reference/runtime_config.md
msgid ""
"When enabled, runtime prints verbose info of the call stack, debug "
"purpose only."
msgstr ""

#: ../../reference/runtime_config.md
msgid "enable_type_checker"
msgstr ""

#: ../../reference/runtime_config.md
msgid ""
"When enabled, runtime checks runtime type infos against the compile-time "
"ones, exceptions are raised if mismatches happen. Note: Runtime outputs "
"prefer runtime type infos even when flag is on."
msgstr ""

#: ../../reference/runtime_config.md
msgid "enable_pphlo_trace"
msgstr ""

#: ../../reference/runtime_config.md
msgid "When enabled, runtime prints executed pphlo list, debug purpose only."
msgstr ""

#: ../../reference/runtime_config.md
msgid "enable_runtime_snapshot"
msgstr ""

#: ../../reference/runtime_config.md
msgid ""
"When enabled, runtime dumps executed executables in the dump_dir, debug "
"purpose only."
msgstr ""

#: ../../reference/runtime_config.md
msgid "snapshot_dump_dir"
msgstr ""

#: ../../reference/runtime_config.md
msgid "enable_pphlo_profile"
msgstr ""

#: ../../reference/runtime_config.md
msgid ""
"When enabled, runtime records detailed pphlo timing data, debug purpose "
"only. WARNING: the `send bytes` information is only accurate when "
"`experimental_enable_inter_op_par` and `experimental_enable_intra_op_par`"
" options are disabled."
msgstr ""

#: ../../reference/runtime_config.md
msgid "enable_hal_profile"
msgstr ""

#: ../../reference/runtime_config.md
msgid ""
"When enabled, runtime records detailed hal timing data, debug purpose "
"only. WARNING: the `send bytes` information is only accurate when "
"`experimental_enable_inter_op_par` and `experimental_enable_intra_op_par`"
" options are disabled."
msgstr ""

#: ../../reference/runtime_config.md
msgid "public_random_seed"
msgstr ""

#: ../../reference/runtime_config.md
msgid "[ uint64](#uint64)"
msgstr ""

#: ../../reference/runtime_config.md
msgid ""
"The public random variable generated by the runtime, the concrete prg "
"function is implementation defined. Note: this seed only applies to "
"`public variable` only, it has nothing to do with security."
msgstr ""

#: ../../reference/runtime_config.md
msgid "share_max_chunk_size"
msgstr ""

#: ../../reference/runtime_config.md
msgid "max chunk size for Value::toProto default: 128 * 1024 * 1024"
msgstr ""

#: ../../reference/runtime_config.md
msgid "fxp_div_goldschmidt_iters"
msgstr ""

#: ../../reference/runtime_config.md
msgid ""
"The iterations use in f_div with Goldschmidt method. 0(default) indicates"
" implementation defined."
msgstr ""

#: ../../reference/runtime_config.md
msgid "fxp_exp_mode"
msgstr ""

#: ../../reference/runtime_config.md
msgid "[ RuntimeConfig.ExpMode](#runtimeconfigexpmode)"
msgstr ""

#: ../../reference/runtime_config.md
msgid "The exponent approximation method."
msgstr ""

#: ../../reference/runtime_config.md
msgid "fxp_exp_iters"
msgstr ""

#: ../../reference/runtime_config.md
msgid ""
"Number of iterations of `exp` approximation, 0(default) indicates impl "
"defined."
msgstr ""

#: ../../reference/runtime_config.md
msgid "fxp_log_mode"
msgstr ""

#: ../../reference/runtime_config.md
msgid "[ RuntimeConfig.LogMode](#runtimeconfiglogmode)"
msgstr ""

#: ../../reference/runtime_config.md ../../reference/runtime_config.md:339
msgid "The logarithm approximation method."
msgstr ""

#: ../../reference/runtime_config.md
msgid "fxp_log_iters"
msgstr ""

#: ../../reference/runtime_config.md
msgid ""
"Number of iterations of `log` approximation, 0(default) indicates impl-"
"defined."
msgstr ""

#: ../../reference/runtime_config.md
msgid "fxp_log_orders"
msgstr ""

#: ../../reference/runtime_config.md
msgid ""
"Number of orders of `log` approximation, 0(default) indicates impl "
"defined."
msgstr ""

#: ../../reference/runtime_config.md
msgid "sigmoid_mode"
msgstr ""

#: ../../reference/runtime_config.md
msgid "[ RuntimeConfig.SigmoidMode](#runtimeconfigsigmoidmode)"
msgstr ""

#: ../../reference/runtime_config.md
msgid "The sigmoid function approximation model."
msgstr ""

#: ../../reference/runtime_config.md
msgid "enable_lower_accuracy_rsqrt"
msgstr ""

#: ../../reference/runtime_config.md
msgid "Enable a simpler rsqrt approximation"
msgstr ""

#: ../../reference/runtime_config.md
msgid "sine_cosine_iters"
msgstr ""

#: ../../reference/runtime_config.md
msgid "Sine/Cosine approximation iterations"
msgstr ""

#: ../../reference/runtime_config.md
msgid "beaver_type"
msgstr ""

#: ../../reference/runtime_config.md
msgid "[ RuntimeConfig.BeaverType](#runtimeconfigbeavertype)"
msgstr ""

#: ../../reference/runtime_config.md
msgid "beaver config, works for semi2k and spdz2k for now."
msgstr ""

#: ../../reference/runtime_config.md
msgid "ttp_beaver_config"
msgstr ""

#: ../../reference/runtime_config.md
msgid "[ TTPBeaverConfig](#ttpbeaverconfig)"
msgstr ""

#: ../../reference/runtime_config.md
msgid "TrustedThirdParty configs."
msgstr ""

#: ../../reference/runtime_config.md
msgid "cheetah_2pc_config"
msgstr ""

#: ../../reference/runtime_config.md
msgid "[ CheetahConfig](#cheetahconfig)"
msgstr ""

#: ../../reference/runtime_config.md
msgid "Cheetah 2PC configs."
msgstr ""

#: ../../reference/runtime_config.md
msgid "trunc_allow_msb_error"
msgstr ""

#: ../../reference/runtime_config.md
msgid ""
"For protocol like SecureML, the most significant bit may have error with "
"low probability, which lead to huge calculation error."
msgstr ""

#: ../../reference/runtime_config.md
msgid "experimental_disable_mmul_split"
msgstr ""

#: ../../reference/runtime_config.md
msgid "Experimental: DO NOT USE"
msgstr ""

#: ../../reference/runtime_config.md
msgid "experimental_enable_inter_op_par"
msgstr ""

#: ../../reference/runtime_config.md
msgid "Inter op parallel, aka, DAG level parallel."
msgstr ""

#: ../../reference/runtime_config.md
msgid "experimental_enable_intra_op_par"
msgstr ""

#: ../../reference/runtime_config.md
msgid "Intra op parallel, aka, hal/mpc level parallel."
msgstr ""

#: ../../reference/runtime_config.md
msgid "experimental_disable_vectorization"
msgstr ""

#: ../../reference/runtime_config.md
msgid "Disable kernel level vectorization."
msgstr ""

#: ../../reference/runtime_config.md
msgid "experimental_inter_op_concurrency"
msgstr ""

#: ../../reference/runtime_config.md
msgid "Inter op concurrency."
msgstr ""

#: ../../reference/runtime_config.md
msgid "experimental_enable_colocated_optimization"
msgstr ""

#: ../../reference/runtime_config.md
msgid "Enable use of private type"
msgstr ""

#: ../../reference/runtime_config.md:164
msgid "ShapeProto"
msgstr ""

#: ../../reference/runtime_config.md
msgid "dims"
msgstr ""

#: ../../reference/runtime_config.md
msgid "[repeated int64](#int64)"
msgstr ""

#: ../../reference/runtime_config.md:175
msgid "TTPBeaverConfig"
msgstr ""

#: ../../reference/runtime_config.md
msgid "server_host"
msgstr ""

#: ../../reference/runtime_config.md
msgid "TrustedThirdParty beaver server's remote ip:port or load-balance uri."
msgstr ""

#: ../../reference/runtime_config.md
msgid "adjust_rank"
msgstr ""

#: ../../reference/runtime_config.md
msgid ""
"which rank do adjust rpc call, usually choose the rank closer to the "
"server."
msgstr ""

#: ../../reference/runtime_config.md
msgid "asym_crypto_schema"
msgstr ""

#: ../../reference/runtime_config.md
msgid ""
"asym_crypto_schema: support [\"SM2\"] Will support 25519 in the future, "
"after yacl supported it."
msgstr ""

#: ../../reference/runtime_config.md
msgid "server_public_key"
msgstr ""

#: ../../reference/runtime_config.md
msgid "server's public key"
msgstr ""

#: ../../reference/runtime_config.md:189
msgid "ValueChunkProto"
msgstr ""

#: ../../reference/runtime_config.md:190
msgid "The spu Value proto, used for spu value serialization."
msgstr ""

#: ../../reference/runtime_config.md
msgid "total_bytes"
msgstr ""

#: ../../reference/runtime_config.md
msgid "chunk info"
msgstr ""

#: ../../reference/runtime_config.md
msgid "chunk_offset"
msgstr ""

#: ../../reference/runtime_config.md
msgid "content"
msgstr ""

#: ../../reference/runtime_config.md
msgid "chunk bytes"
msgstr ""

#: ../../reference/runtime_config.md:202
msgid "ValueMetaProto"
msgstr ""

#: ../../reference/runtime_config.md
msgid "data_type"
msgstr ""

#: ../../reference/runtime_config.md
msgid "[ DataType](#datatype)"
msgstr ""

#: ../../reference/runtime_config.md
msgid "The data type."
msgstr ""

#: ../../reference/runtime_config.md
msgid "is_complex"
msgstr ""

#: ../../reference/runtime_config.md
msgid "visibility"
msgstr ""

#: ../../reference/runtime_config.md
msgid "[ Visibility](#visibility)"
msgstr ""

#: ../../reference/runtime_config.md
msgid "The data visibility."
msgstr ""

#: ../../reference/runtime_config.md
msgid "shape"
msgstr ""

#: ../../reference/runtime_config.md
msgid "[ ShapeProto](#shapeproto)"
msgstr ""

#: ../../reference/runtime_config.md
msgid "The shape of the value."
msgstr ""

#: ../../reference/runtime_config.md
msgid "storage_type"
msgstr ""

#: ../../reference/runtime_config.md
msgid ""
"The storage type, defined by the underline evaluation engine. i.e. "
"`aby3.AShr<FM64>` means an aby3 arithmetic share in FM64. usually, the "
"application does not care about this attribute."
msgstr ""

#: ../../reference/runtime_config.md:220
msgid "CheetahOtKind"
msgstr ""

#: ../../reference/runtime_config.md
msgid "Name"
msgstr ""

#: ../../reference/runtime_config.md
msgid "Number"
msgstr ""

#: ../../reference/runtime_config.md
msgid "YACL_Ferret"
msgstr ""

#: ../../reference/runtime_config.md
msgid "YACL_Softspoken"
msgstr ""

#: ../../reference/runtime_config.md
msgid "EMP_Ferret"
msgstr ""

#: ../../reference/runtime_config.md
msgid "2"
msgstr ""

#: ../../reference/runtime_config.md:232
msgid "DataType"
msgstr ""

#: ../../reference/runtime_config.md:233
msgid "The SPU datatype"
msgstr ""

#: ../../reference/runtime_config.md
msgid "DT_INVALID"
msgstr ""

#: ../../reference/runtime_config.md
msgid "DT_I1"
msgstr ""

#: ../../reference/runtime_config.md
msgid "1bit integer (bool)."
msgstr ""

#: ../../reference/runtime_config.md
msgid "DT_I8"
msgstr ""

#: ../../reference/runtime_config.md
msgid "int8"
msgstr ""

#: ../../reference/runtime_config.md
msgid "DT_U8"
msgstr ""

#: ../../reference/runtime_config.md
msgid "uint8"
msgstr ""

#: ../../reference/runtime_config.md
msgid "DT_I16"
msgstr ""

#: ../../reference/runtime_config.md
msgid "4"
msgstr ""

#: ../../reference/runtime_config.md
msgid "DT_U16"
msgstr ""

#: ../../reference/runtime_config.md
msgid "5"
msgstr ""

#: ../../reference/runtime_config.md
msgid "DT_I32"
msgstr ""

#: ../../reference/runtime_config.md
msgid "6"
msgstr ""

#: ../../reference/runtime_config.md
msgid "DT_U32"
msgstr ""

#: ../../reference/runtime_config.md
msgid "7"
msgstr ""

#: ../../reference/runtime_config.md
msgid "DT_I64"
msgstr ""

#: ../../reference/runtime_config.md
msgid "8"
msgstr ""

#: ../../reference/runtime_config.md
msgid "int64"
msgstr ""

#: ../../reference/runtime_config.md
msgid "DT_U64"
msgstr ""

#: ../../reference/runtime_config.md
msgid "9"
msgstr ""

#: ../../reference/runtime_config.md
msgid "uint64"
msgstr ""

#: ../../reference/runtime_config.md
msgid "DT_F16"
msgstr ""

#: ../../reference/runtime_config.md
msgid "10"
msgstr ""

#: ../../reference/runtime_config.md
msgid "half"
msgstr ""

#: ../../reference/runtime_config.md
msgid "DT_F32"
msgstr ""

#: ../../reference/runtime_config.md
msgid "11"
msgstr ""

#: ../../reference/runtime_config.md
msgid "float"
msgstr ""

#: ../../reference/runtime_config.md
msgid "DT_F64"
msgstr ""

#: ../../reference/runtime_config.md
msgid "12"
msgstr ""

#: ../../reference/runtime_config.md
msgid "double"
msgstr ""

#: ../../reference/runtime_config.md:254
msgid "FieldType"
msgstr ""

#: ../../reference/runtime_config.md:255
msgid "A security parameter type."
msgstr ""

#: ../../reference/runtime_config.md:257
msgid ""
"The secure evaluation is based on some algebraic structure (ring or "
"field),"
msgstr ""

#: ../../reference/runtime_config.md
msgid "FT_INVALID"
msgstr ""

#: ../../reference/runtime_config.md
msgid "FM32"
msgstr ""

#: ../../reference/runtime_config.md
msgid "Ring 2^32"
msgstr ""

#: ../../reference/runtime_config.md
msgid "FM64"
msgstr ""

#: ../../reference/runtime_config.md
msgid "Ring 2^64"
msgstr ""

#: ../../reference/runtime_config.md
msgid "FM128"
msgstr ""

#: ../../reference/runtime_config.md
msgid "Ring 2^128"
msgstr ""

#: ../../reference/runtime_config.md:269
msgid "ProtocolKind"
msgstr ""

#: ../../reference/runtime_config.md
msgid "PROT_INVALID"
msgstr ""

#: ../../reference/runtime_config.md
msgid "Invalid protocol."
msgstr ""

#: ../../reference/runtime_config.md
msgid "REF2K"
msgstr ""

#: ../../reference/runtime_config.md
msgid ""
"The reference implementation in `ring^2k`, note: this 'protocol' only "
"behave-like a fixed point secure protocol without any security guarantee."
" Hence, it should only be selected for debugging purposes."
msgstr ""

#: ../../reference/runtime_config.md
msgid "SEMI2K"
msgstr ""

#: ../../reference/runtime_config.md
msgid ""
"A semi-honest multi-party protocol. This protocol requires a trusted "
"third party to generate the offline correlated randoms. Currently, "
"SecretFlow by default ships this protocol with a trusted first party. "
"Hence, it should only be used for debugging purposes."
msgstr ""

#: ../../reference/runtime_config.md
msgid "ABY3"
msgstr ""

#: ../../reference/runtime_config.md
msgid ""
"A honest majority 3PC-protocol. SecretFlow provides the semi-honest "
"implementation without Yao."
msgstr ""

#: ../../reference/runtime_config.md
msgid "CHEETAH"
msgstr ""

#: ../../reference/runtime_config.md
msgid ""
"The famous [Cheetah](https://eprint.iacr.org/2022/207) protocol, a very "
"fast 2PC protocol."
msgstr ""

#: ../../reference/runtime_config.md
msgid "SECURENN"
msgstr ""

#: ../../reference/runtime_config.md
msgid ""
"A semi-honest 3PC-protocol for Neural Network, P2 as the helper, "
"(https://eprint.iacr.org/2018/442)"
msgstr ""

#: ../../reference/runtime_config.md:284
msgid "PtType"
msgstr ""

#: ../../reference/runtime_config.md:285
msgid "Plaintext type"
msgstr ""

#: ../../reference/runtime_config.md:287
msgid ""
"SPU runtime does not process with plaintext directly, plaintext type is "
"mainly used for IO purposes, when converting a plaintext buffer to an SPU"
" buffer, we have to let spu know which type the plaintext buffer is."
msgstr ""

#: ../../reference/runtime_config.md
msgid "PT_INVALID"
msgstr ""

#: ../../reference/runtime_config.md
msgid "PT_I8"
msgstr ""

#: ../../reference/runtime_config.md
msgid "int8_t"
msgstr ""

#: ../../reference/runtime_config.md
msgid "PT_U8"
msgstr ""

#: ../../reference/runtime_config.md
msgid "uint8_t"
msgstr ""

#: ../../reference/runtime_config.md
msgid "PT_I16"
msgstr ""

#: ../../reference/runtime_config.md
msgid "int16_t"
msgstr ""

#: ../../reference/runtime_config.md
msgid "PT_U16"
msgstr ""

#: ../../reference/runtime_config.md
msgid "uint16_t"
msgstr ""

#: ../../reference/runtime_config.md
msgid "PT_I32"
msgstr ""

#: ../../reference/runtime_config.md
msgid "int32_t"
msgstr ""

#: ../../reference/runtime_config.md
msgid "PT_U32"
msgstr ""

#: ../../reference/runtime_config.md
msgid "uint32_t"
msgstr ""

#: ../../reference/runtime_config.md
msgid "PT_I64"
msgstr ""

#: ../../reference/runtime_config.md
msgid "int64_t"
msgstr ""

#: ../../reference/runtime_config.md
msgid "PT_U64"
msgstr ""

#: ../../reference/runtime_config.md
msgid "uint64_t"
msgstr ""

#: ../../reference/runtime_config.md
msgid "PT_I128"
msgstr ""

#: ../../reference/runtime_config.md
msgid "int128_t"
msgstr ""

#: ../../reference/runtime_config.md
msgid "PT_U128"
msgstr ""

#: ../../reference/runtime_config.md
msgid "uint128_t"
msgstr ""

#: ../../reference/runtime_config.md
msgid "PT_I1"
msgstr ""

#: ../../reference/runtime_config.md
msgid "bool"
msgstr ""

#: ../../reference/runtime_config.md
msgid "PT_F16"
msgstr ""

#: ../../reference/runtime_config.md
msgid "30"
msgstr ""

#: ../../reference/runtime_config.md
msgid "PT_F32"
msgstr ""

#: ../../reference/runtime_config.md
msgid "31"
msgstr ""

#: ../../reference/runtime_config.md
msgid "PT_F64"
msgstr ""

#: ../../reference/runtime_config.md
msgid "32"
msgstr ""

#: ../../reference/runtime_config.md
msgid "PT_CF32"
msgstr ""

#: ../../reference/runtime_config.md
msgid "50"
msgstr ""

#: ../../reference/runtime_config.md
msgid "complex float"
msgstr ""

#: ../../reference/runtime_config.md
msgid "PT_CF64"
msgstr ""

#: ../../reference/runtime_config.md
msgid "51"
msgstr ""

#: ../../reference/runtime_config.md
msgid "complex double"
msgstr ""

#: ../../reference/runtime_config.md:314
msgid "RuntimeConfig.BeaverType"
msgstr ""

#: ../../reference/runtime_config.md
msgid "TrustedFirstParty"
msgstr ""

#: ../../reference/runtime_config.md
msgid ""
"Assume first party (rank0) as trusted party to generate beaver triple. "
"WARNING: It is NOT SAFE and SHOULD NOT BE used in production."
msgstr ""

#: ../../reference/runtime_config.md
msgid "TrustedThirdParty"
msgstr ""

#: ../../reference/runtime_config.md
msgid "Generate beaver triple through an additional trusted third party."
msgstr ""

#: ../../reference/runtime_config.md
msgid "MultiParty"
msgstr ""

#: ../../reference/runtime_config.md
msgid "Generate beaver triple through multi-party."
msgstr ""

#: ../../reference/runtime_config.md:326
msgid "RuntimeConfig.ExpMode"
msgstr ""

#: ../../reference/runtime_config.md:327
msgid "The exponential approximation method."
msgstr ""

#: ../../reference/runtime_config.md
msgid "EXP_DEFAULT"
msgstr ""

#: ../../reference/runtime_config.md
msgid "Implementation defined."
msgstr ""

#: ../../reference/runtime_config.md
msgid "EXP_PADE"
msgstr ""

#: ../../reference/runtime_config.md
msgid "The pade approximation."
msgstr ""

#: ../../reference/runtime_config.md
msgid "EXP_TAYLOR"
msgstr ""

#: ../../reference/runtime_config.md
msgid "Taylor series approximation."
msgstr ""

#: ../../reference/runtime_config.md:338
msgid "RuntimeConfig.LogMode"
msgstr ""

#: ../../reference/runtime_config.md
msgid "LOG_DEFAULT"
msgstr ""

#: ../../reference/runtime_config.md
msgid "LOG_PADE"
msgstr ""

#: ../../reference/runtime_config.md
msgid "LOG_NEWTON"
msgstr ""

#: ../../reference/runtime_config.md
msgid "The newton approximation."
msgstr ""

#: ../../reference/runtime_config.md
msgid "LOG_MINMAX"
msgstr ""

#: ../../reference/runtime_config.md
msgid "The minmax approximation."
msgstr ""

#: ../../reference/runtime_config.md:351
msgid "RuntimeConfig.SigmoidMode"
msgstr ""

#: ../../reference/runtime_config.md:352
msgid "The sigmoid approximation method."
msgstr ""

#: ../../reference/runtime_config.md
msgid "SIGMOID_DEFAULT"
msgstr ""

#: ../../reference/runtime_config.md
msgid "SIGMOID_MM1"
msgstr ""

#: ../../reference/runtime_config.md
msgid "Minmax approximation one order. f(x) = 0.5 + 0.125 * x"
msgstr ""

#: ../../reference/runtime_config.md
msgid "SIGMOID_SEG3"
msgstr ""

#: ../../reference/runtime_config.md
msgid ""
"Piece-wise simulation. f(x) = 0.5 + 0.125x if -4 <= x <= 4 1 if x > 4 0 "
"if -4 > x"
msgstr ""

#: ../../reference/runtime_config.md
msgid "SIGMOID_REAL"
msgstr ""

#: ../../reference/runtime_config.md
msgid ""
"The real definition, which depends on exp's accuracy. f(x) = 1 / (1 + "
"exp(-x))"
msgstr ""

#: ../../reference/runtime_config.md:364
msgid "SourceIRType"
msgstr ""

#: ../../reference/runtime_config.md:365
msgid ""
"Compiler relate definition "
"////////////////////////////////////////////////////////////////////////"
msgstr ""

#: ../../reference/runtime_config.md
msgid "XLA"
msgstr ""

#: ../../reference/runtime_config.md
msgid "STABLEHLO"
msgstr ""

#: ../../reference/runtime_config.md:376
msgid "Visibility"
msgstr ""

#: ../../reference/runtime_config.md:377
msgid "The visibility type."
msgstr ""

#: ../../reference/runtime_config.md:379
msgid ""
"SPU is a secure evaluation runtime, but not all data are secret, some of "
"them are publicly known to all parties, marking them as public will "
"improve performance significantly."
msgstr ""

#: ../../reference/runtime_config.md
msgid "VIS_INVALID"
msgstr ""

#: ../../reference/runtime_config.md
msgid "VIS_SECRET"
msgstr ""

#: ../../reference/runtime_config.md
msgid "Invisible(unknown) for all or some of the parties."
msgstr ""

#: ../../reference/runtime_config.md
msgid "VIS_PUBLIC"
msgstr ""

#: ../../reference/runtime_config.md
msgid "Visible(public) for all parties."
msgstr ""

#: ../../reference/runtime_config.md
msgid "VIS_PRIVATE"
msgstr ""

#: ../../reference/runtime_config.md
msgid "Visible for only one party"
msgstr ""

#: ../../reference/runtime_config.md:393
msgid "XLAPrettyPrintKind"
msgstr ""

#: ../../reference/runtime_config.md
msgid "TEXT"
msgstr ""

#: ../../reference/runtime_config.md
msgid "DOT"
msgstr ""

#: ../../reference/runtime_config.md
msgid "HTML"
msgstr ""

#: ../../reference/runtime_config.md:406
msgid "Scalar Value Types"
msgstr ""

#: ../../reference/runtime_config.md
msgid ".proto Type"
msgstr ""

#: ../../reference/runtime_config.md
msgid "Notes"
msgstr ""

#: ../../reference/runtime_config.md
msgid "C++ Type"
msgstr ""

#: ../../reference/runtime_config.md
msgid "Java Type"
msgstr ""

#: ../../reference/runtime_config.md
msgid "Python Type"
msgstr ""

#: ../../reference/runtime_config.md
msgid "<div><h4 id=\"double\" /></div><a name=\"double\" /> double"
msgstr ""

#: ../../reference/runtime_config.md
msgid "<div><h4 id=\"float\" /></div><a name=\"float\" /> float"
msgstr ""

#: ../../reference/runtime_config.md
msgid "<div><h4 id=\"int32\" /></div><a name=\"int32\" /> int32"
msgstr ""

#: ../../reference/runtime_config.md
msgid ""
"Uses variable-length encoding. Inefficient for encoding negative numbers "
"– if your field is likely to have negative values, use sint32 instead."
msgstr ""

#: ../../reference/runtime_config.md
msgid "int"
msgstr ""

#: ../../reference/runtime_config.md
msgid "<div><h4 id=\"int64\" /></div><a name=\"int64\" /> int64"
msgstr ""

#: ../../reference/runtime_config.md
msgid ""
"Uses variable-length encoding. Inefficient for encoding negative numbers "
"– if your field is likely to have negative values, use sint64 instead."
msgstr ""

#: ../../reference/runtime_config.md
msgid "long"
msgstr ""

#: ../../reference/runtime_config.md
msgid "int/long"
msgstr ""

#: ../../reference/runtime_config.md
msgid "<div><h4 id=\"uint32\" /></div><a name=\"uint32\" /> uint32"
msgstr ""

#: ../../reference/runtime_config.md
msgid "Uses variable-length encoding."
msgstr ""

#: ../../reference/runtime_config.md
msgid "<div><h4 id=\"uint64\" /></div><a name=\"uint64\" /> uint64"
msgstr ""

#: ../../reference/runtime_config.md
msgid "<div><h4 id=\"sint32\" /></div><a name=\"sint32\" /> sint32"
msgstr ""

#: ../../reference/runtime_config.md
msgid ""
"Uses variable-length encoding. Signed int value. These more efficiently "
"encode negative numbers than regular int32s."
msgstr ""

#: ../../reference/runtime_config.md
msgid "<div><h4 id=\"sint64\" /></div><a name=\"sint64\" /> sint64"
msgstr ""

#: ../../reference/runtime_config.md
msgid ""
"Uses variable-length encoding. Signed int value. These more efficiently "
"encode negative numbers than regular int64s."
msgstr ""

#: ../../reference/runtime_config.md
msgid "<div><h4 id=\"fixed32\" /></div><a name=\"fixed32\" /> fixed32"
msgstr ""

#: ../../reference/runtime_config.md
msgid ""
"Always four bytes. More efficient than uint32 if values are often greater"
" than 2^28."
msgstr ""

#: ../../reference/runtime_config.md
msgid "<div><h4 id=\"fixed64\" /></div><a name=\"fixed64\" /> fixed64"
msgstr ""

#: ../../reference/runtime_config.md
msgid ""
"Always eight bytes. More efficient than uint64 if values are often "
"greater than 2^56."
msgstr ""

#: ../../reference/runtime_config.md
msgid "<div><h4 id=\"sfixed32\" /></div><a name=\"sfixed32\" /> sfixed32"
msgstr ""

#: ../../reference/runtime_config.md
msgid "Always four bytes."
msgstr ""

#: ../../reference/runtime_config.md
msgid "<div><h4 id=\"sfixed64\" /></div><a name=\"sfixed64\" /> sfixed64"
msgstr ""

#: ../../reference/runtime_config.md
msgid "Always eight bytes."
msgstr ""

#: ../../reference/runtime_config.md
msgid "<div><h4 id=\"bool\" /></div><a name=\"bool\" /> bool"
msgstr ""

#: ../../reference/runtime_config.md
msgid "boolean"
msgstr ""

#: ../../reference/runtime_config.md
msgid "<div><h4 id=\"string\" /></div><a name=\"string\" /> string"
msgstr ""

#: ../../reference/runtime_config.md
msgid "A string must always contain UTF-8 encoded or 7-bit ASCII text."
msgstr ""

#: ../../reference/runtime_config.md
msgid "string"
msgstr ""

#: ../../reference/runtime_config.md
msgid "String"
msgstr ""

#: ../../reference/runtime_config.md
msgid "str/unicode"
msgstr ""

#: ../../reference/runtime_config.md
msgid "<div><h4 id=\"bytes\" /></div><a name=\"bytes\" /> bytes"
msgstr ""

#: ../../reference/runtime_config.md
msgid "May contain any arbitrary sequence of bytes."
msgstr ""

#: ../../reference/runtime_config.md
msgid "ByteString"
msgstr ""

#: ../../reference/runtime_config.md
msgid "str"
msgstr ""

#: ../../reference/xla_status.md:1
msgid "XLA Implementation Status"
msgstr "XLA实现支持状态"

#: ../../reference/xla_status.md:3
msgid "List of XLA(mhlo-mlir) Ops that SPU supports:"
msgstr "SPU 支持的 XLA(mhlo-mlir) 算子列表："

#: ../../reference/xla_status.md:12
msgid "XLA nullary ops"
msgstr "XLA 零操作数算子"

#: ../../reference/xla_status.md
msgid "Op Name"
msgstr "操作名"

#: ../../reference/xla_status.md
msgid "supported(yes/partial/no)"
msgstr "是否支持（是/部分/否）"

#: ../../reference/xla_status.md
msgid "notes"
msgstr "备注"

#: ../../reference/xla_status.md
msgid "`constant`"
msgstr ""

#: ../../reference/xla_status.md
msgid "yes"
msgstr "是"

#: ../../reference/xla_status.md
msgid "Always yields a public value"
msgstr "始终产生一个公共值"

#: ../../reference/xla_status.md
msgid "`iota`"
msgstr ""

#: ../../reference/xla_status.md
msgid "`dynamic_iota`"
msgstr ""

#: ../../reference/xla_status.md
msgid "no"
msgstr "否"

#: ../../reference/xla_status.md
msgid "`create_token`"
msgstr ""

#: ../../reference/xla_status.md:22
msgid "XLA unary element-wise ops"
msgstr "XLA 一元逐元素算子"

#: ../../reference/xla_status.md
msgid "`abs`"
msgstr ""

#: ../../reference/xla_status.md
msgid "`cbrt`"
msgstr ""

#: ../../reference/xla_status.md
msgid "`ceil`"
msgstr ""

#: ../../reference/xla_status.md
msgid "`convert`"
msgstr ""

#: ../../reference/xla_status.md
msgid "`count_leading_zeros`"
msgstr ""

#: ../../reference/xla_status.md
msgid "`cosine`"
msgstr ""

#: ../../reference/xla_status.md
msgid "`exponential`"
msgstr ""

#: ../../reference/xla_status.md
msgid "`exponential_minus_one`"
msgstr ""

#: ../../reference/xla_status.md
msgid "`floor`"
msgstr ""

#: ../../reference/xla_status.md
msgid "`imag`"
msgstr ""

#: ../../reference/xla_status.md
msgid "`is_finite`"
msgstr ""

#: ../../reference/xla_status.md
msgid "`log`"
msgstr ""

#: ../../reference/xla_status.md
msgid "`log_plus_one`"
msgstr ""

#: ../../reference/xla_status.md
msgid "`logistic`"
msgstr ""

#: ../../reference/xla_status.md
msgid "`not`"
msgstr ""

#: ../../reference/xla_status.md
msgid "`negate`"
msgstr ""

#: ../../reference/xla_status.md
msgid "`popcnt`"
msgstr ""

#: ../../reference/xla_status.md
msgid "not"
msgstr ""

#: ../../reference/xla_status.md
msgid "`real`"
msgstr ""

#: ../../reference/xla_status.md
msgid "`round_nearest_afz`"
msgstr ""

#: ../../reference/xla_status.md
msgid "`rsqrt`"
msgstr ""

#: ../../reference/xla_status.md
msgid "`sign`"
msgstr ""

#: ../../reference/xla_status.md
msgid "partial"
msgstr "部分"

#: ../../reference/xla_status.md
msgid "`sine`"
msgstr ""

#: ../../reference/xla_status.md
msgid "`sqrt`"
msgstr ""

#: ../../reference/xla_status.md
msgid "`tanh`"
msgstr ""

#: ../../reference/xla_status.md:52
msgid "XLA binary element-wise ops"
msgstr "XLA 二元逐元素算子"

#: ../../reference/xla_status.md
msgid "`add`"
msgstr ""

#: ../../reference/xla_status.md
msgid "`atan2`"
msgstr ""

#: ../../reference/xla_status.md
msgid "`complex`"
msgstr ""

#: ../../reference/xla_status.md
msgid "`compare`"
msgstr ""

#: ../../reference/xla_status.md
msgid "`divide`"
msgstr ""

#: ../../reference/xla_status.md
msgid "`maximum`"
msgstr ""

#: ../../reference/xla_status.md
msgid "`minimum`"
msgstr ""

#: ../../reference/xla_status.md
msgid "`multiply`"
msgstr ""

#: ../../reference/xla_status.md
msgid "`power`"
msgstr ""

#: ../../reference/xla_status.md
msgid "`remainder`"
msgstr ""

#: ../../reference/xla_status.md
msgid "`shift_left`"
msgstr ""

#: ../../reference/xla_status.md
msgid "rhs must be a public"
msgstr "rhs 必须为公共"

#: ../../reference/xla_status.md
msgid "`shift_right_arithmetic`"
msgstr ""

#: ../../reference/xla_status.md
msgid "`shift_right_logical`"
msgstr ""

#: ../../reference/xla_status.md
msgid "`subtract`"
msgstr ""

#: ../../reference/xla_status.md:72
msgid "XLA binary logical element-wise ops"
msgstr "XLA 二元逻辑逐元素算子"

#: ../../reference/xla_status.md
msgid "`and`"
msgstr ""

#: ../../reference/xla_status.md
msgid "`or`"
msgstr ""

#: ../../reference/xla_status.md
msgid "`xor`"
msgstr ""

#: ../../reference/xla_status.md:81
msgid "XLA communication ops"
msgstr "XLA 通信算子"

#: ../../reference/xla_status.md
msgid "`infeed`"
msgstr ""

#: ../../reference/xla_status.md
msgid "`outfeed`"
msgstr ""

#: ../../reference/xla_status.md
msgid "`send`"
msgstr ""

#: ../../reference/xla_status.md
msgid "`recv`"
msgstr ""

#: ../../reference/xla_status.md:91
msgid "XLA parallelism related ops"
msgstr "XLA 并行相关算子"

#: ../../reference/xla_status.md
msgid "`replica_id`"
msgstr ""

#: ../../reference/xla_status.md:98
msgid "XLA control flow ops"
msgstr "XLA 流程控制算子"

#: ../../reference/xla_status.md
msgid "`after_all`"
msgstr ""

#: ../../reference/xla_status.md
msgid "`if`"
msgstr ""

#: ../../reference/xla_status.md
msgid "`case`"
msgstr ""

#: ../../reference/xla_status.md
msgid "`while`"
msgstr ""

#: ../../reference/xla_status.md
msgid "condition region must return a public scalar"
msgstr "条件判断区必须返回公开标量值"

#: ../../reference/xla_status.md
msgid "`all_gather`"
msgstr ""

#: ../../reference/xla_status.md
msgid "`all_reduce`"
msgstr ""

#: ../../reference/xla_status.md
msgid "`reduce_scatter`"
msgstr ""

#: ../../reference/xla_status.md
msgid "`all_to_all`"
msgstr ""

#: ../../reference/xla_status.md
msgid "`reduce`"
msgstr ""

#: ../../reference/xla_status.md
msgid "inherits limitations from reduce function"
msgstr "继承 reduce 函数的限制"

#: ../../reference/xla_status.md:113
msgid "XLA tuple ops"
msgstr "XLA 元组算子"

#: ../../reference/xla_status.md
msgid "`get_tuple_element`"
msgstr ""

#: ../../reference/xla_status.md
msgid "`tuple`"
msgstr ""

#: ../../reference/xla_status.md:121
msgid "XLA other ops"
msgstr "XLA 其他算子"

#: ../../reference/xla_status.md
msgid "`slice`"
msgstr ""

#: ../../reference/xla_status.md
msgid "`dynamic-slice`"
msgstr ""

#: ../../reference/xla_status.md
msgid "`dynamic-update-slice`"
msgstr ""

#: ../../reference/xla_status.md
msgid "`batch_norm_grad`"
msgstr ""

#: ../../reference/xla_status.md
msgid "Rely on XLA's batchnorm_expander pass"
msgstr "依赖于 XLA 的 batchnorm_expander 运算通过"

#: ../../reference/xla_status.md
msgid "`batch_norm_inference`"
msgstr ""

#: ../../reference/xla_status.md
msgid "`batch_norm_training`"
msgstr ""

#: ../../reference/xla_status.md
msgid "`bitcast_convert`"
msgstr ""

#: ../../reference/xla_status.md
msgid "Only supports convert to type of same size"
msgstr "仅支持转换为相同大小的类型"

#: ../../reference/xla_status.md
msgid "`broadcast`"
msgstr ""

#: ../../reference/xla_status.md
msgid "`broadcast_in_dim`"
msgstr ""

#: ../../reference/xla_status.md
msgid "`dynamic_broadcast_in_dim`"
msgstr ""

#: ../../reference/xla_status.md
msgid "`cholesky`"
msgstr ""

#: ../../reference/xla_status.md
msgid "Rely on CholeskyExpander pass"
msgstr "依赖于 CholeskyExpander 运算通过"

#: ../../reference/xla_status.md
msgid "`clamp`"
msgstr ""

#: ../../reference/xla_status.md
msgid "`concatenate`"
msgstr ""

#: ../../reference/xla_status.md
msgid "`collective_permute`"
msgstr ""

#: ../../reference/xla_status.md
msgid "`convolution`"
msgstr ""

#: ../../reference/xla_status.md
msgid "`copy`"
msgstr ""

#: ../../reference/xla_status.md
msgid "`cross-replica-sum`"
msgstr ""

#: ../../reference/xla_status.md
msgid "`custom_call`"
msgstr ""

#: ../../reference/xla_status.md
msgid "`dot`"
msgstr ""

#: ../../reference/xla_status.md
msgid "`dot_general`"
msgstr ""

#: ../../reference/xla_status.md
msgid "`einsum`"
msgstr ""

#: ../../reference/xla_status.md
msgid "`unary_einsum`"
msgstr ""

#: ../../reference/xla_status.md
msgid "`fft`"
msgstr ""

#: ../../reference/xla_status.md
msgid "`gather`"
msgstr ""

#: ../../reference/xla_status.md
msgid "`get_dimension_size`"
msgstr ""

#: ../../reference/xla_status.md
msgid "`map`"
msgstr ""

#: ../../reference/xla_status.md
msgid "Rely on XLA's MapInliner pass"
msgstr "依赖于 XLA 的 MapInliner 运算通过"

#: ../../reference/xla_status.md
msgid "`reshape`"
msgstr ""

#: ../../reference/xla_status.md
msgid "`dynamic_reshape`"
msgstr ""

#: ../../reference/xla_status.md
msgid "`scatter`"
msgstr ""

#: ../../reference/xla_status.md
msgid "`select`"
msgstr ""

#: ../../reference/xla_status.md
msgid "`select_and_scatter`"
msgstr ""

#: ../../reference/xla_status.md
msgid "`set_dimension_size`"
msgstr ""

#: ../../reference/xla_status.md
msgid "`sort`"
msgstr ""

#: ../../reference/xla_status.md
msgid "`reverse`"
msgstr ""

#: ../../reference/xla_status.md
msgid "`pad`"
msgstr ""

#: ../../reference/xla_status.md
msgid "`trace`"
msgstr ""

#: ../../reference/xla_status.md
msgid "`transpose`"
msgstr ""

#: ../../reference/xla_status.md
msgid "`triangular_solve`"
msgstr ""

#: ../../reference/xla_status.md
msgid "Rely on XLA's TriangularSolverExpander pass"
msgstr "依赖于 XLA 的 TriangularSolverExpander 运算通过"

#: ../../reference/xla_status.md
msgid "`reduce_window`"
msgstr ""

#: ../../reference/xla_status.md
msgid "`return`"
msgstr ""

#: ../../reference/xla_status.md
msgid "`torch_index_select`"
msgstr ""

#: ../../reference/xla_status.md
msgid "`optimization_barrier`"
msgstr ""

#: ../../reference/xla_status.md:169
msgid "XLA RNG ops"
msgstr "XLA RNG 算子"

#: ../../reference/xla_status.md
msgid "`rng_uniform`"
msgstr ""

#: ../../reference/xla_status.md
msgid "Bound [a, b) must all be public scalar, result is also a public tensor"
msgstr "边界 [a, b) 必须都是公共标量，结果也是公共张量"

#: ../../reference/xla_status.md
msgid "`rng_normal`"
msgstr ""

#: ../../reference/xla_status.md
msgid "`rng_bit_generator`"
msgstr ""

#: ../../reference/xla_status.md:178
msgid "XLA quantize op"
msgstr "XLA 量化算子"

#: ../../reference/xla_status.md
msgid "`dequantize`"
msgstr ""

#: ../../reference/xla_status.md:185
msgid "XLA miscellaneous ops"
msgstr "XLA 杂项算子"

#: ../../reference/xla_status.md
msgid "`fusion`"
msgstr ""

#: ../../reference/xla_status.md
msgid "`bitcast`"
msgstr ""

#: ../../reference/xla_status.md
msgid "Internal op to XLA/GPU"
msgstr "XLA/GPU 的内部操作"

#: ../../reference/xla_status.md
msgid "`reduce_precision`"
msgstr ""

#: ../../reference/xla_status.md
msgid "`real_dynamic_slice`"
msgstr ""

#: ../../reference/xla_status.md
msgid "`dynamic_pad`"
msgstr ""

#: ../../reference/xla_status.md
msgid "`dynamic_gather`"
msgstr ""

#: ../../reference/xla_status.md
msgid "`dynamic_conv`"
msgstr ""

#: ../../reference/xla_status.md
msgid "`print`"
msgstr ""

#: ../../reference/xla_status.md
msgid "`compute_reshape_shape`"
msgstr ""

#: ../../reference/xla_status.md
msgid "`cstr_reshapable`"
msgstr ""

<<<<<<< HEAD
#~ msgid "The SPU Virtual Machine Slice."
#~ msgstr ""

#~ msgid "Delete all SPU values."
#~ msgstr ""

#~ msgid "Delete an SPU value."
#~ msgstr ""

#~ msgid "Args:"
#~ msgstr ""

#~ msgid "name (str): Id of the value."
#~ msgstr ""

#~ msgid "Get an SPU value."
#~ msgstr ""

#~ msgid "name (str): Id of value."
#~ msgstr ""

#~ msgid "Returns:"
#~ msgstr ""

#~ msgid "libspu.Share: Data data."
#~ msgstr ""

#~ msgid "int: chunks count in libspu.Share"
#~ msgstr ""

#~ msgid "Get an SPU value without content."
#~ msgstr ""

#~ msgid "spu_pb2.ValueMeta: Data meta with out content."
#~ msgstr ""

#~ msgid "Run an SPU executable."
#~ msgstr ""

#~ msgid "executable (spu_pb2.ExecutableProto): executable."
#~ msgstr ""

#~ msgid "Set an SPU value."
#~ msgstr ""

#~ msgid "name (str): Id of value. value (libspu.Share): value data."
#~ msgstr ""

#~ msgid "The SPU IO interface."
#~ msgstr ""

#~ msgid "Convert from NumPy array to list of SPU value(s)."
#~ msgstr ""

=======
#~ msgid "spu_pb2.ValueMeta: Data meta with out content."
#~ msgstr ""

#~ msgid "executable (spu_pb2.ExecutableProto): executable."
#~ msgstr ""

>>>>>>> c314b242
#~ msgid ""
#~ "x (np.ndarray): input. vtype "
#~ "(spu_pb2.Visibility): visibility. owner_rank (int):"
#~ " the index of the trusted piece. "
#~ "if >= 0, colocation optimization may "
#~ "be applied."
#~ msgstr ""

<<<<<<< HEAD
#~ msgid "[libspu.Share]: output."
#~ msgstr ""

#~ msgid "Convert from list of SPU value(s) to NumPy array."
#~ msgstr ""

#~ msgid "xs ([libspu.Share]): input."
#~ msgstr ""

#~ msgid "np.ndarray: output."
#~ msgstr ""

#~ msgid "Compile from textual HLO/MHLO IR to SPU bytecode."
#~ msgstr ""

=======
>>>>>>> c314b242
#~ msgid ""
#~ "source (spu_pb2.CompilationSource): input to "
#~ "compiler. copts (spu_pb2.CompilerOptions): compiler"
#~ " options."
#~ msgstr ""

#~ msgid "[spu_pb2.ValueProto]: output."
#~ msgstr ""

<<<<<<< HEAD
#~ msgid "helper method to create an SPU Simulator"
#~ msgstr ""

#~ msgid "wsize (int): the world size."
#~ msgstr ""

=======
>>>>>>> c314b242
#~ msgid "prot (spu_pb2.ProtocolKind): protocol."
#~ msgstr ""

#~ msgid "field (spu_pb2.FieldType): field type."
#~ msgstr ""
<<<<<<< HEAD

#~ msgid "A SPU Simulator"
#~ msgstr ""

#~ msgid "Decorates a jax numpy fn that simulated on SPU."
#~ msgstr ""

#~ msgid "Then we can call spu_fn like normal jnp fn."
#~ msgstr ""

#~ msgid "The function will be evaluated in an spu simulator."
#~ msgstr ""
=======
>>>>>>> c314b242
<|MERGE_RESOLUTION|>--- conflicted
+++ resolved
@@ -8,11 +8,7 @@
 msgstr ""
 "Project-Id-Version: SPU \n"
 "Report-Msgid-Bugs-To: \n"
-<<<<<<< HEAD
-"POT-Creation-Date: 2025-03-10 14:17+0800\n"
-=======
 "POT-Creation-Date: 2025-03-13 15:14+0800\n"
->>>>>>> c314b242
 "PO-Revision-Date: YEAR-MO-DA HO:MI+ZONE\n"
 "Last-Translator: FULL NAME <EMAIL@ADDRESS>\n"
 "Language: zh_CN\n"
@@ -4518,179 +4514,18 @@
 msgid "Runtime Setup"
 msgstr ""
 
-<<<<<<< HEAD
-=======
-#: of spu.api.Runtime:1
-msgid "The SPU Virtual Machine Slice."
-msgstr ""
-
-#: of spu.api.Runtime.clear:1
-msgid "Delete all SPU values."
-msgstr ""
-
-#: of spu.api.Runtime.del_var:1
-msgid "Delete an SPU value."
-msgstr ""
-
-#: of spu.api.Io.make_shares:3 spu.api.Io.reconstruct:3
-#: spu.api.Runtime.del_var:3 spu.api.Runtime.get_var:3
-#: spu.api.Runtime.get_var_chunk_count:3 spu.api.Runtime.get_var_meta:3
-#: spu.api.Runtime.run:3 spu.api.Runtime.set_var:3 spu.api.compile:3
-#: spu.utils.simulation.Simulator.simple:3
-msgid "Args:"
-msgstr ""
-
-#: of spu.api.Runtime.del_var:4
-msgid "name (str): Id of the value."
-msgstr ""
-
-#: of spu.api.Runtime.get_var:1 spu.api.Runtime.get_var_chunk_count:1
-msgid "Get an SPU value."
-msgstr ""
-
-#: of spu.api.Runtime.get_var:4 spu.api.Runtime.get_var_chunk_count:4
-#: spu.api.Runtime.get_var_meta:4
-msgid "name (str): Id of value."
-msgstr ""
-
-#: of spu.api.Io.make_shares:8 spu.api.Io.reconstruct:6
-#: spu.api.Runtime.get_var:6 spu.api.Runtime.get_var_chunk_count:6
-#: spu.api.Runtime.get_var_meta:6 spu.api.compile:7
-#: spu.utils.simulation.Simulator.simple:10
-msgid "Returns:"
-msgstr ""
-
-#: of spu.api.Runtime.get_var:7
-msgid "libspu.Share: Data data."
-msgstr ""
-
-#: of spu.api.Runtime.get_var_chunk_count:7
-msgid "int: chunks count in libspu.Share"
-msgstr ""
-
-#: of spu.api.Runtime.get_var_meta:1
-msgid "Get an SPU value without content."
-msgstr ""
-
-#: of spu.api.Runtime.get_var_meta:7
-msgid "libspu.ValueMeta: Data meta with out content."
-msgstr ""
-
-#: of spu.api.Runtime.run:1
-msgid "Run an SPU executable."
-msgstr ""
-
-#: of spu.api.Runtime.run:4
-msgid "executable (libspu.ExecutableProto): executable."
-msgstr ""
-
-#: of spu.api.Runtime.set_var:1
-msgid "Set an SPU value."
-msgstr ""
-
-#: of spu.api.Runtime.set_var:4
-msgid "name (str): Id of value. value (libspu.Share): value data."
-msgstr ""
-
->>>>>>> c314b242
 #: ../../reference/py_api.rst:15
 msgid "Runtime IO"
 msgstr ""
 
-<<<<<<< HEAD
-=======
-#: of spu.api.Io:1
-msgid "The SPU IO interface."
-msgstr ""
-
-#: of spu.api.Io.make_shares:1
-msgid "Convert from NumPy array to list of SPU value(s)."
-msgstr ""
-
-#: of spu.api.Io.make_shares:4
-msgid ""
-"x (np.ndarray): input. vtype (libspu.Visibility): visibility. owner_rank "
-"(int): the index of the trusted piece. if >= 0, colocation optimization "
-"may be applied."
-msgstr ""
-
-#: of spu.api.Io.make_shares:9
-msgid "[libspu.Share]: output."
-msgstr ""
-
-#: of spu.api.Io.reconstruct:1
-msgid "Convert from list of SPU value(s) to NumPy array."
-msgstr ""
-
-#: of spu.api.Io.reconstruct:4
-msgid "xs ([libspu.Share]): input."
-msgstr ""
-
-#: of spu.api.Io.reconstruct:7
-msgid "np.ndarray: output."
-msgstr ""
-
->>>>>>> c314b242
 #: ../../reference/py_api.rst:21
 msgid "Compiler"
 msgstr ""
 
-<<<<<<< HEAD
-=======
-#: of spu.api.compile:1
-msgid "Compile from textual HLO/MHLO IR to SPU bytecode."
-msgstr ""
-
-#: of spu.api.compile:4
-msgid ""
-"source (libspu.CompilationSource): input to compiler. copts "
-"(libspu.CompilerOptions): compiler options."
-msgstr ""
-
-#: of spu.api.compile:8
-msgid "[libspu.ValueProto]: output."
-msgstr ""
-
->>>>>>> c314b242
 #: ../../reference/py_api.rst:26
 msgid "Simulation"
 msgstr ""
 
-<<<<<<< HEAD
-=======
-#: of spu.utils.simulation.Simulator.simple:1
-msgid "helper method to create an SPU Simulator"
-msgstr ""
-
-#: of spu.utils.simulation.Simulator.simple:4
-msgid "wsize (int): the world size."
-msgstr ""
-
-#: of spu.utils.simulation.Simulator.simple:6
-msgid "prot (libspu.ProtocolKind): protocol."
-msgstr ""
-
-#: of spu.utils.simulation.Simulator.simple:8
-msgid "field (libspu.FieldType): field type."
-msgstr ""
-
-#: of spu.utils.simulation.Simulator.simple:11
-msgid "A SPU Simulator"
-msgstr ""
-
-#: of spu.utils.simulation.sim_jax:1
-msgid "Decorates a jax numpy fn that simulated on SPU."
-msgstr ""
-
-#: of spu.utils.simulation.sim_jax:6
-msgid "Then we can call spu_fn like normal jnp fn."
-msgstr ""
-
-#: of spu.utils.simulation.sim_jax:12
-msgid "The function will be evaluated in an spu simulator."
-msgstr ""
-
->>>>>>> c314b242
 #: ../../reference/runtime_config.md:1
 msgid "SPU Runtime Configuration"
 msgstr ""
@@ -6901,69 +6736,12 @@
 msgid "`cstr_reshapable`"
 msgstr ""
 
-<<<<<<< HEAD
-#~ msgid "The SPU Virtual Machine Slice."
-#~ msgstr ""
-
-#~ msgid "Delete all SPU values."
-#~ msgstr ""
-
-#~ msgid "Delete an SPU value."
-#~ msgstr ""
-
-#~ msgid "Args:"
-#~ msgstr ""
-
-#~ msgid "name (str): Id of the value."
-#~ msgstr ""
-
-#~ msgid "Get an SPU value."
-#~ msgstr ""
-
-#~ msgid "name (str): Id of value."
-#~ msgstr ""
-
-#~ msgid "Returns:"
-#~ msgstr ""
-
-#~ msgid "libspu.Share: Data data."
-#~ msgstr ""
-
-#~ msgid "int: chunks count in libspu.Share"
-#~ msgstr ""
-
-#~ msgid "Get an SPU value without content."
-#~ msgstr ""
-
 #~ msgid "spu_pb2.ValueMeta: Data meta with out content."
 #~ msgstr ""
 
-#~ msgid "Run an SPU executable."
-#~ msgstr ""
-
 #~ msgid "executable (spu_pb2.ExecutableProto): executable."
 #~ msgstr ""
 
-#~ msgid "Set an SPU value."
-#~ msgstr ""
-
-#~ msgid "name (str): Id of value. value (libspu.Share): value data."
-#~ msgstr ""
-
-#~ msgid "The SPU IO interface."
-#~ msgstr ""
-
-#~ msgid "Convert from NumPy array to list of SPU value(s)."
-#~ msgstr ""
-
-=======
-#~ msgid "spu_pb2.ValueMeta: Data meta with out content."
-#~ msgstr ""
-
-#~ msgid "executable (spu_pb2.ExecutableProto): executable."
-#~ msgstr ""
-
->>>>>>> c314b242
 #~ msgid ""
 #~ "x (np.ndarray): input. vtype "
 #~ "(spu_pb2.Visibility): visibility. owner_rank (int):"
@@ -6972,24 +6750,6 @@
 #~ "be applied."
 #~ msgstr ""
 
-<<<<<<< HEAD
-#~ msgid "[libspu.Share]: output."
-#~ msgstr ""
-
-#~ msgid "Convert from list of SPU value(s) to NumPy array."
-#~ msgstr ""
-
-#~ msgid "xs ([libspu.Share]): input."
-#~ msgstr ""
-
-#~ msgid "np.ndarray: output."
-#~ msgstr ""
-
-#~ msgid "Compile from textual HLO/MHLO IR to SPU bytecode."
-#~ msgstr ""
-
-=======
->>>>>>> c314b242
 #~ msgid ""
 #~ "source (spu_pb2.CompilationSource): input to "
 #~ "compiler. copts (spu_pb2.CompilerOptions): compiler"
@@ -6999,32 +6759,8 @@
 #~ msgid "[spu_pb2.ValueProto]: output."
 #~ msgstr ""
 
-<<<<<<< HEAD
-#~ msgid "helper method to create an SPU Simulator"
-#~ msgstr ""
-
-#~ msgid "wsize (int): the world size."
-#~ msgstr ""
-
-=======
->>>>>>> c314b242
 #~ msgid "prot (spu_pb2.ProtocolKind): protocol."
 #~ msgstr ""
 
 #~ msgid "field (spu_pb2.FieldType): field type."
-#~ msgstr ""
-<<<<<<< HEAD
-
-#~ msgid "A SPU Simulator"
-#~ msgstr ""
-
-#~ msgid "Decorates a jax numpy fn that simulated on SPU."
-#~ msgstr ""
-
-#~ msgid "Then we can call spu_fn like normal jnp fn."
-#~ msgstr ""
-
-#~ msgid "The function will be evaluated in an spu simulator."
-#~ msgstr ""
-=======
->>>>>>> c314b242
+#~ msgstr ""
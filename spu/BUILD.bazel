--- conflicted
+++ resolved
@@ -41,16 +41,6 @@
     deps = [
         ":exported_symbols.lds",
         ":version_script.lds",
-<<<<<<< HEAD
-        "//libspu:version",
-        "//libspu/compiler:compile",
-        "//libspu/compiler/common:compilation_context",
-        "//libspu/core:logging",
-        "//libspu/device:api",
-        "//libspu/device:io",
-        "//libspu/device/pphlo:pphlo_executor",
-        "//libspu/mpc:context_log",
-=======
         "@spulib//libspu:version",
         "@spulib//libspu/compiler:compile",
         "@spulib//libspu/compiler/common:compilation_context",
@@ -58,7 +48,7 @@
         "@spulib//libspu/device:api",
         "@spulib//libspu/device:io",
         "@spulib//libspu/device/pphlo:pphlo_executor",
->>>>>>> 5d97ebe4
+
         "@yacl//yacl/link",
     ],
 )
